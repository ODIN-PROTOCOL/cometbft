package consensus

import (
	"bytes"
	"context"
	"errors"
	"fmt"
	"io"
	"os"
	"runtime/debug"
	"sort"
	"time"

	"github.com/cosmos/gogoproto/proto"

	cfg "github.com/cometbft/cometbft/config"
	cstypes "github.com/cometbft/cometbft/consensus/types"
	"github.com/cometbft/cometbft/crypto"
	cmtevents "github.com/cometbft/cometbft/libs/events"
	"github.com/cometbft/cometbft/libs/fail"
	cmtjson "github.com/cometbft/cometbft/libs/json"
	"github.com/cometbft/cometbft/libs/log"
	cmtmath "github.com/cometbft/cometbft/libs/math"
	cmtos "github.com/cometbft/cometbft/libs/os"
	"github.com/cometbft/cometbft/libs/service"
	cmtsync "github.com/cometbft/cometbft/libs/sync"
	"github.com/cometbft/cometbft/p2p"
	cmtproto "github.com/cometbft/cometbft/proto/tendermint/types"
	sm "github.com/cometbft/cometbft/state"
	"github.com/cometbft/cometbft/types"
	cmttime "github.com/cometbft/cometbft/types/time"
)

// Consensus sentinel errors
var (
	ErrInvalidProposalSignature   = errors.New("error invalid proposal signature")
	ErrInvalidProposalPOLRound    = errors.New("error invalid proposal POL round")
	ErrAddingVote                 = errors.New("error adding vote")
	ErrSignatureFoundInPastBlocks = errors.New("found signature from the same key")

	errPubKeyIsNotSet = errors.New("pubkey is not set. Look for \"Can't get private validator pubkey\" errors")
)

var msgQueueSize = 1000

// msgs from the reactor which may update the state
type msgInfo struct {
	Msg    Message `json:"msg"`
	PeerID p2p.ID  `json:"peer_key"`
}

// internally generated messages which may update the state
type timeoutInfo struct {
	Duration time.Duration         `json:"duration"`
	Height   int64                 `json:"height"`
	Round    int32                 `json:"round"`
	Step     cstypes.RoundStepType `json:"step"`
}

func (ti *timeoutInfo) String() string {
	return fmt.Sprintf("%v ; %d/%d %v", ti.Duration, ti.Height, ti.Round, ti.Step)
}

// interface to the mempool
type txNotifier interface {
	TxsAvailable() <-chan struct{}
}

// interface to the evidence pool
type evidencePool interface {
	// reports conflicting votes to the evidence pool to be processed into evidence
	ReportConflictingVotes(voteA, voteB *types.Vote)
}

// State handles execution of the consensus algorithm.
// It processes votes and proposals, and upon reaching agreement,
// commits blocks to the chain and executes them against the application.
// The internal state machine receives input from peers, the internal validator, and from a timer.
type State struct {
	service.BaseService

	// config details
	config        *cfg.ConsensusConfig
	privValidator types.PrivValidator // for signing votes

	// store blocks and commits
	blockStore sm.BlockStore

	// create and execute blocks
	blockExec *sm.BlockExecutor

	// notify us if txs are available
	txNotifier txNotifier

	// add evidence to the pool
	// when it's detected
	evpool evidencePool

	// internal state
	mtx cmtsync.RWMutex
	cstypes.RoundState
	state sm.State // State until height-1.
	// privValidator pubkey, memoized for the duration of one block
	// to avoid extra requests to HSM
	privValidatorPubKey crypto.PubKey

	// state changes may be triggered by: msgs from peers,
	// msgs from ourself, or by timeouts
	peerMsgQueue     chan msgInfo
	internalMsgQueue chan msgInfo
	timeoutTicker    TimeoutTicker

	// information about about added votes and block parts are written on this channel
	// so statistics can be computed by reactor
	statsMsgQueue chan msgInfo

	// we use eventBus to trigger msg broadcasts in the reactor,
	// and to notify external subscribers, eg. through a websocket
	eventBus *types.EventBus

	// a Write-Ahead Log ensures we can recover from any kind of crash
	// and helps us avoid signing conflicting votes
	wal          WAL
	replayMode   bool // so we don't log signing errors during replay
	doWALCatchup bool // determines if we even try to do the catchup

	// for tests where we want to limit the number of transitions the state makes
	nSteps int

	// some functions can be overwritten for testing
	decideProposal func(height int64, round int32)
	doPrevote      func(height int64, round int32)
	setProposal    func(proposal *types.Proposal) error

	// closed when we finish shutting down
	done chan struct{}

	// synchronous pubsub between consensus state and reactor.
	// state only emits EventNewRoundStep and EventVote
	evsw cmtevents.EventSwitch

	// for reporting metrics
	metrics *Metrics
}

// StateOption sets an optional parameter on the State.
type StateOption func(*State)

// NewState returns a new State.
func NewState(
	config *cfg.ConsensusConfig,
	state sm.State,
	blockExec *sm.BlockExecutor,
	blockStore sm.BlockStore,
	txNotifier txNotifier,
	evpool evidencePool,
	options ...StateOption,
) *State {
	cs := &State{
		config:           config,
		blockExec:        blockExec,
		blockStore:       blockStore,
		txNotifier:       txNotifier,
		peerMsgQueue:     make(chan msgInfo, msgQueueSize),
		internalMsgQueue: make(chan msgInfo, msgQueueSize),
		timeoutTicker:    NewTimeoutTicker(),
		statsMsgQueue:    make(chan msgInfo, msgQueueSize),
		done:             make(chan struct{}),
		doWALCatchup:     true,
		wal:              nilWAL{},
		evpool:           evpool,
		evsw:             cmtevents.NewEventSwitch(),
		metrics:          NopMetrics(),
	}

	// set function defaults (may be overwritten before calling Start)
	cs.decideProposal = cs.defaultDecideProposal
	cs.doPrevote = cs.defaultDoPrevote
	cs.setProposal = cs.defaultSetProposal

	// We have no votes, so reconstruct LastCommit from SeenCommit.
	if state.LastBlockHeight > 0 {
		cs.reconstructLastCommit(state)
	}

	cs.updateToState(state)

	// NOTE: we do not call scheduleRound0 yet, we do that upon Start()

	cs.BaseService = *service.NewBaseService(nil, "State", cs)
	for _, option := range options {
		option(cs)
	}

	return cs
}

// SetLogger implements Service.
func (cs *State) SetLogger(l log.Logger) {
	cs.BaseService.Logger = l
	cs.timeoutTicker.SetLogger(l)
}

// SetEventBus sets event bus.
func (cs *State) SetEventBus(b *types.EventBus) {
	cs.eventBus = b
	cs.blockExec.SetEventBus(b)
}

// StateMetrics sets the metrics.
func StateMetrics(metrics *Metrics) StateOption {
	return func(cs *State) { cs.metrics = metrics }
}

// String returns a string.
func (cs *State) String() string {
	// better not to access shared variables
	return "ConsensusState"
}

// GetState returns a copy of the chain state.
func (cs *State) GetState() sm.State {
	cs.mtx.RLock()
	defer cs.mtx.RUnlock()
	return cs.state.Copy()
}

// GetLastHeight returns the last height committed.
// If there were no blocks, returns 0.
func (cs *State) GetLastHeight() int64 {
	cs.mtx.RLock()
	defer cs.mtx.RUnlock()
	return cs.RoundState.Height - 1
}

// GetRoundState returns a shallow copy of the internal consensus state.
func (cs *State) GetRoundState() *cstypes.RoundState {
	cs.mtx.RLock()
	rs := cs.RoundState // copy
	cs.mtx.RUnlock()
	return &rs
}

// GetRoundStateJSON returns a json of RoundState.
func (cs *State) GetRoundStateJSON() ([]byte, error) {
	cs.mtx.RLock()
	defer cs.mtx.RUnlock()
	return cmtjson.Marshal(cs.RoundState)
}

// GetRoundStateSimpleJSON returns a json of RoundStateSimple
func (cs *State) GetRoundStateSimpleJSON() ([]byte, error) {
	cs.mtx.RLock()
	defer cs.mtx.RUnlock()
	return cmtjson.Marshal(cs.RoundState.RoundStateSimple())
}

// GetValidators returns a copy of the current validators.
func (cs *State) GetValidators() (int64, []*types.Validator) {
	cs.mtx.RLock()
	defer cs.mtx.RUnlock()
	return cs.state.LastBlockHeight, cs.state.Validators.Copy().Validators
}

// SetPrivValidator sets the private validator account for signing votes. It
// immediately requests pubkey and caches it.
func (cs *State) SetPrivValidator(priv types.PrivValidator) {
	cs.mtx.Lock()
	defer cs.mtx.Unlock()

	cs.privValidator = priv

	if err := cs.updatePrivValidatorPubKey(); err != nil {
		cs.Logger.Error("failed to get private validator pubkey", "err", err)
	}
}

// SetTimeoutTicker sets the local timer. It may be useful to overwrite for
// testing.
func (cs *State) SetTimeoutTicker(timeoutTicker TimeoutTicker) {
	cs.mtx.Lock()
	cs.timeoutTicker = timeoutTicker
	cs.mtx.Unlock()
}

// LoadCommit loads the commit for a given height.
func (cs *State) LoadCommit(height int64) *types.Commit {
	cs.mtx.RLock()
	defer cs.mtx.RUnlock()

	if height == cs.blockStore.Height() {
		return cs.blockStore.LoadSeenCommit(height)
	}

	return cs.blockStore.LoadBlockCommit(height)
}

// OnStart loads the latest state via the WAL, and starts the timeout and
// receive routines.
func (cs *State) OnStart() error {
	// We may set the WAL in testing before calling Start, so only OpenWAL if its
	// still the nilWAL.
	if _, ok := cs.wal.(nilWAL); ok {
		if err := cs.loadWalFile(); err != nil {
			return err
		}
	}

	// we need the timeoutRoutine for replay so
	// we don't block on the tick chan.
	// NOTE: we will get a build up of garbage go routines
	// firing on the tockChan until the receiveRoutine is started
	// to deal with them (by that point, at most one will be valid)
	if err := cs.timeoutTicker.Start(); err != nil {
		return err
	}

	// We may have lost some votes if the process crashed reload from consensus
	// log to catchup.
	if cs.doWALCatchup {
		repairAttempted := false

	LOOP:
		for {
			err := cs.catchupReplay(cs.Height)
			switch {
			case err == nil:
				break LOOP

			case !IsDataCorruptionError(err):
				cs.Logger.Error("error on catchup replay; proceeding to start state anyway", "err", err)
				break LOOP

			case repairAttempted:
				return err
			}

			cs.Logger.Error("the WAL file is corrupted; attempting repair", "err", err)

			// 1) prep work
			if err := cs.wal.Stop(); err != nil {
				return err
			}

			repairAttempted = true

			// 2) backup original WAL file
			corruptedFile := fmt.Sprintf("%s.CORRUPTED", cs.config.WalFile())
			if err := cmtos.CopyFile(cs.config.WalFile(), corruptedFile); err != nil {
				return err
			}

			cs.Logger.Debug("backed up WAL file", "src", cs.config.WalFile(), "dst", corruptedFile)

			// 3) try to repair (WAL file will be overwritten!)
			if err := repairWalFile(corruptedFile, cs.config.WalFile()); err != nil {
				cs.Logger.Error("the WAL repair failed", "err", err)
				return err
			}

			cs.Logger.Info("successful WAL repair")

			// reload WAL file
			if err := cs.loadWalFile(); err != nil {
				return err
			}
		}
	}

	if err := cs.evsw.Start(); err != nil {
		return err
	}

	// Double Signing Risk Reduction
	if err := cs.checkDoubleSigningRisk(cs.Height); err != nil {
		return err
	}

	// now start the receiveRoutine
	go cs.receiveRoutine(0)

	// schedule the first round!
	// use GetRoundState so we don't race the receiveRoutine for access
	cs.scheduleRound0(cs.GetRoundState())

	return nil
}

// timeoutRoutine: receive requests for timeouts on tickChan and fire timeouts on tockChan
// receiveRoutine: serializes processing of proposoals, block parts, votes; coordinates state transitions
func (cs *State) startRoutines(maxSteps int) {
	err := cs.timeoutTicker.Start()
	if err != nil {
		cs.Logger.Error("failed to start timeout ticker", "err", err)
		return
	}

	go cs.receiveRoutine(maxSteps)
}

// loadWalFile loads WAL data from file. It overwrites cs.wal.
func (cs *State) loadWalFile() error {
	wal, err := cs.OpenWAL(cs.config.WalFile())
	if err != nil {
		cs.Logger.Error("failed to load state WAL", "err", err)
		return err
	}

	cs.wal = wal
	return nil
}

// OnStop implements service.Service.
func (cs *State) OnStop() {
	if err := cs.evsw.Stop(); err != nil {
		cs.Logger.Error("failed trying to stop eventSwitch", "error", err)
	}

	if err := cs.timeoutTicker.Stop(); err != nil {
		cs.Logger.Error("failed trying to stop timeoutTicket", "error", err)
	}
	// WAL is stopped in receiveRoutine.
}

// Wait waits for the the main routine to return.
// NOTE: be sure to Stop() the event switch and drain
// any event channels or this may deadlock
func (cs *State) Wait() {
	<-cs.done
}

// OpenWAL opens a file to log all consensus messages and timeouts for
// deterministic accountability.
func (cs *State) OpenWAL(walFile string) (WAL, error) {
	wal, err := NewWAL(walFile)
	if err != nil {
		cs.Logger.Error("failed to open WAL", "file", walFile, "err", err)
		return nil, err
	}

	wal.SetLogger(cs.Logger.With("wal", walFile))

	if err := wal.Start(); err != nil {
		cs.Logger.Error("failed to start WAL", "err", err)
		return nil, err
	}

	return wal, nil
}

//------------------------------------------------------------
// Public interface for passing messages into the consensus state, possibly causing a state transition.
// If peerID == "", the msg is considered internal.
// Messages are added to the appropriate queue (peer or internal).
// If the queue is full, the function may block.
// TODO: should these return anything or let callers just use events?

// AddVote inputs a vote.
func (cs *State) AddVote(vote *types.Vote, peerID p2p.ID) (added bool, err error) {
	if peerID == "" {
		cs.internalMsgQueue <- msgInfo{&VoteMessage{vote}, ""}
	} else {
		cs.peerMsgQueue <- msgInfo{&VoteMessage{vote}, peerID}
	}

	// TODO: wait for event?!
	return false, nil
}

// SetProposal inputs a proposal.
func (cs *State) SetProposal(proposal *types.Proposal, peerID p2p.ID) error {

	if peerID == "" {
		cs.internalMsgQueue <- msgInfo{&ProposalMessage{proposal}, ""}
	} else {
		cs.peerMsgQueue <- msgInfo{&ProposalMessage{proposal}, peerID}
	}

	// TODO: wait for event?!
	return nil
}

// AddProposalBlockPart inputs a part of the proposal block.
func (cs *State) AddProposalBlockPart(height int64, round int32, part *types.Part, peerID p2p.ID) error {

	if peerID == "" {
		cs.internalMsgQueue <- msgInfo{&BlockPartMessage{height, round, part}, ""}
	} else {
		cs.peerMsgQueue <- msgInfo{&BlockPartMessage{height, round, part}, peerID}
	}

	// TODO: wait for event?!
	return nil
}

// SetProposalAndBlock inputs the proposal and all block parts.
func (cs *State) SetProposalAndBlock(
	proposal *types.Proposal,
	block *types.Block,
	parts *types.PartSet,
	peerID p2p.ID,
) error {

	if err := cs.SetProposal(proposal, peerID); err != nil {
		return err
	}

	for i := 0; i < int(parts.Total()); i++ {
		part := parts.GetPart(i)
		if err := cs.AddProposalBlockPart(proposal.Height, proposal.Round, part, peerID); err != nil {
			return err
		}
	}

	return nil
}

//------------------------------------------------------------
// internal functions for managing the state

func (cs *State) updateHeight(height int64) {
	cs.metrics.Height.Set(float64(height))
	cs.Height = height
}

func (cs *State) updateRoundStep(round int32, step cstypes.RoundStepType) {
	if !cs.replayMode {
		if round != cs.Round || round == 0 && step == cstypes.RoundStepNewRound {
			cs.metrics.MarkRound(cs.Round, cs.StartTime)
		}
		if cs.Step != step {
			cs.metrics.MarkStep(cs.Step)
		}
	}
	cs.Round = round
	cs.Step = step
}

// enterNewRound(height, 0) at cs.StartTime.
func (cs *State) scheduleRound0(rs *cstypes.RoundState) {
	// cs.Logger.Info("scheduleRound0", "now", cmttime.Now(), "startTime", cs.StartTime)
	sleepDuration := rs.StartTime.Sub(cmttime.Now())
	cs.scheduleTimeout(sleepDuration, rs.Height, 0, cstypes.RoundStepNewHeight)
}

// Attempt to schedule a timeout (by sending timeoutInfo on the tickChan)
func (cs *State) scheduleTimeout(duration time.Duration, height int64, round int32, step cstypes.RoundStepType) {
	cs.timeoutTicker.ScheduleTimeout(timeoutInfo{duration, height, round, step})
}

// send a msg into the receiveRoutine regarding our own proposal, block part, or vote
func (cs *State) sendInternalMessage(mi msgInfo) {
	select {
	case cs.internalMsgQueue <- mi:
	default:
		// NOTE: using the go-routine means our votes can
		// be processed out of order.
		// TODO: use CList here for strict determinism and
		// attempt push to internalMsgQueue in receiveRoutine
		cs.Logger.Debug("internal msg queue is full; using a go-routine")
		go func() { cs.internalMsgQueue <- mi }()
	}
}

// Reconstruct the LastCommit from either SeenCommit or the ExtendedCommit. SeenCommit
// and ExtendedCommit are saved along with the block. If VoteExtensions are required
// the method will panic on an absent ExtendedCommit or an ExtendedCommit without
// extension data.
func (cs *State) reconstructLastCommit(state sm.State) {
	extensionsEnabled := cs.state.ConsensusParams.ABCI.VoteExtensionsEnabled(state.LastBlockHeight)
	if !extensionsEnabled {
		votes, err := cs.votesFromSeenCommit(state)
		if err != nil {
			panic(fmt.Sprintf("failed to reconstruct last commit; %s", err))
		}
		cs.LastCommit = votes
		return
	}

	votes, err := cs.votesFromExtendedCommit(state)
	if err != nil {
		panic(fmt.Sprintf("failed to reconstruct last extended commit; %s", err))
	}
	cs.LastCommit = votes
}

func (cs *State) votesFromExtendedCommit(state sm.State) (*types.VoteSet, error) {
	ec := cs.blockStore.LoadBlockExtendedCommit(state.LastBlockHeight)
	if ec == nil {
		return nil, fmt.Errorf("extended commit for height %v not found", state.LastBlockHeight)
	}
	vs := ec.ToExtendedVoteSet(state.ChainID, state.LastValidators)
	if !vs.HasTwoThirdsMajority() {
		return nil, errors.New("extended commit does not have +2/3 majority")
	}
	return vs, nil
}

func (cs *State) votesFromSeenCommit(state sm.State) (*types.VoteSet, error) {
	commit := cs.blockStore.LoadSeenCommit(state.LastBlockHeight)
	if commit == nil {
		commit = cs.blockStore.LoadBlockCommit(state.LastBlockHeight)
	}
	if commit == nil {
		return nil, fmt.Errorf("commit for height %v not found", state.LastBlockHeight)
	}

	vs := commit.ToVoteSet(state.ChainID, state.LastValidators)
	if !vs.HasTwoThirdsMajority() {
		return nil, errors.New("commit does not have +2/3 majority")
	}
	return vs, nil
}

// Updates State and increments height to match that of state.
// The round becomes 0 and cs.Step becomes cstypes.RoundStepNewHeight.
func (cs *State) updateToState(state sm.State) {
	if cs.CommitRound > -1 && 0 < cs.Height && cs.Height != state.LastBlockHeight {
		panic(fmt.Sprintf(
			"updateToState() expected state height of %v but found %v",
			cs.Height, state.LastBlockHeight,
		))
	}

	if !cs.state.IsEmpty() {
		if cs.state.LastBlockHeight > 0 && cs.state.LastBlockHeight+1 != cs.Height {
			// This might happen when someone else is mutating cs.state.
			// Someone forgot to pass in state.Copy() somewhere?!
			panic(fmt.Sprintf(
				"inconsistent cs.state.LastBlockHeight+1 %v vs cs.Height %v",
				cs.state.LastBlockHeight+1, cs.Height,
			))
		}
		if cs.state.LastBlockHeight > 0 && cs.Height == cs.state.InitialHeight {
			panic(fmt.Sprintf(
				"inconsistent cs.state.LastBlockHeight %v, expected 0 for initial height %v",
				cs.state.LastBlockHeight, cs.state.InitialHeight,
			))
		}

		// If state isn't further out than cs.state, just ignore.
		// This happens when SwitchToConsensus() is called in the reactor.
		// We don't want to reset e.g. the Votes, but we still want to
		// signal the new round step, because other services (eg. txNotifier)
		// depend on having an up-to-date peer state!
		if state.LastBlockHeight <= cs.state.LastBlockHeight {
			cs.Logger.Debug(
				"ignoring updateToState()",
				"new_height", state.LastBlockHeight+1,
				"old_height", cs.state.LastBlockHeight+1,
			)
			cs.newStep()
			return
		}
	}

	// Reset fields based on state.
	validators := state.Validators

	switch {
	case state.LastBlockHeight == 0: // Very first commit should be empty.
		cs.LastCommit = (*types.VoteSet)(nil)
	case cs.CommitRound > -1 && cs.Votes != nil: // Otherwise, use cs.Votes
		if !cs.Votes.Precommits(cs.CommitRound).HasTwoThirdsMajority() {
			panic(fmt.Sprintf(
				"wanted to form a commit, but precommits (H/R: %d/%d) didn't have 2/3+: %v",
				state.LastBlockHeight, cs.CommitRound, cs.Votes.Precommits(cs.CommitRound),
			))
		}

		cs.LastCommit = cs.Votes.Precommits(cs.CommitRound)

	case cs.LastCommit == nil:
		// NOTE: when consensus starts, it has no votes. reconstructLastCommit
		// must be called to reconstruct LastCommit from SeenCommit.
		panic(fmt.Sprintf(
			"last commit cannot be empty after initial block (H:%d)",
			state.LastBlockHeight+1,
		))
	}

	// Next desired block height
	height := state.LastBlockHeight + 1
	if height == 1 {
		height = state.InitialHeight
	}

	// RoundState fields
	cs.updateHeight(height)
	cs.updateRoundStep(0, cstypes.RoundStepNewHeight)

	if cs.CommitTime.IsZero() {
		// "Now" makes it easier to sync up dev nodes.
		// We add timeoutCommit to allow transactions
		// to be gathered for the first block.
		// And alternative solution that relies on clocks:
		// cs.StartTime = state.LastBlockTime.Add(timeoutCommit)
		cs.StartTime = cs.config.Commit(cmttime.Now())
	} else {
		cs.StartTime = cs.config.Commit(cs.CommitTime)
	}

	cs.Validators = validators
	cs.Proposal = nil
	cs.ProposalBlock = nil
	cs.ProposalBlockParts = nil
	cs.LockedRound = -1
	cs.LockedBlock = nil
	cs.LockedBlockParts = nil
	cs.ValidRound = -1
	cs.ValidBlock = nil
	cs.ValidBlockParts = nil
	if state.ConsensusParams.ABCI.VoteExtensionsEnabled(height) {
		cs.Votes = cstypes.NewExtendedHeightVoteSet(state.ChainID, height, validators)
	} else {
		cs.Votes = cstypes.NewHeightVoteSet(state.ChainID, height, validators)
	}
	cs.CommitRound = -1
	cs.LastValidators = state.LastValidators
	cs.TriggeredTimeoutPrecommit = false

	cs.state = state

	// Finally, broadcast RoundState
	cs.newStep()
}

func (cs *State) newStep() {
	rs := cs.RoundStateEvent()
	if err := cs.wal.Write(rs); err != nil {
		cs.Logger.Error("failed writing to WAL", "err", err)
	}

	cs.nSteps++

	// newStep is called by updateToState in NewState before the eventBus is set!
	if cs.eventBus != nil {
		if err := cs.eventBus.PublishEventNewRoundStep(rs); err != nil {
			cs.Logger.Error("failed publishing new round step", "err", err)
		}

		cs.evsw.FireEvent(types.EventNewRoundStep, &cs.RoundState)
	}
}

//-----------------------------------------
// the main go routines

// receiveRoutine handles messages which may cause state transitions.
// it's argument (n) is the number of messages to process before exiting - use 0 to run forever
// It keeps the RoundState and is the only thing that updates it.
// Updates (state transitions) happen on timeouts, complete proposals, and 2/3 majorities.
// State must be locked before any internal state is updated.
func (cs *State) receiveRoutine(maxSteps int) {
	onExit := func(cs *State) {
		// NOTE: the internalMsgQueue may have signed messages from our
		// priv_val that haven't hit the WAL, but its ok because
		// priv_val tracks LastSig

		// close wal now that we're done writing to it
		if err := cs.wal.Stop(); err != nil {
			cs.Logger.Error("failed trying to stop WAL", "error", err)
		}

		cs.wal.Wait()
		close(cs.done)
	}

	defer func() {
		if r := recover(); r != nil {
			cs.Logger.Error("CONSENSUS FAILURE!!!", "err", r, "stack", string(debug.Stack()))
			// stop gracefully
			//
			// NOTE: We most probably shouldn't be running any further when there is
			// some unexpected panic. Some unknown error happened, and so we don't
			// know if that will result in the validator signing an invalid thing. It
			// might be worthwhile to explore a mechanism for manual resuming via
			// some console or secure RPC system, but for now, halting the chain upon
			// unexpected consensus bugs sounds like the better option.
			onExit(cs)
		}
	}()

	for {
		if maxSteps > 0 {
			if cs.nSteps >= maxSteps {
				cs.Logger.Debug("reached max steps; exiting receive routine")
				cs.nSteps = 0
				return
			}
		}

		rs := cs.RoundState
		var mi msgInfo

		select {
		case <-cs.txNotifier.TxsAvailable():
			cs.handleTxsAvailable()

		case mi = <-cs.peerMsgQueue:
			if err := cs.wal.Write(mi); err != nil {
				cs.Logger.Error("failed writing to WAL", "err", err)
			}
			// handles proposals, block parts, votes
			// may generate internal events (votes, complete proposals, 2/3 majorities)
			cs.handleMsg(mi)

		case mi = <-cs.internalMsgQueue:
			err := cs.wal.WriteSync(mi) // NOTE: fsync
			if err != nil {
				panic(fmt.Sprintf(
					"failed to write %v msg to consensus WAL due to %v; check your file system and restart the node",
					mi, err,
				))
			}

			if _, ok := mi.Msg.(*VoteMessage); ok {
				// we actually want to simulate failing during
				// the previous WriteSync, but this isn't easy to do.
				// Equivalent would be to fail here and manually remove
				// some bytes from the end of the wal.
				fail.Fail() // XXX
			}

			// handles proposals, block parts, votes
			cs.handleMsg(mi)

		case ti := <-cs.timeoutTicker.Chan(): // tockChan:
			if err := cs.wal.Write(ti); err != nil {
				cs.Logger.Error("failed writing to WAL", "err", err)
			}

			// if the timeout is relevant to the rs
			// go to the next step
			cs.handleTimeout(ti, rs)

		case <-cs.Quit():
			onExit(cs)
			return
		}
	}
}

// state transitions on complete-proposal, 2/3-any, 2/3-one
func (cs *State) handleMsg(mi msgInfo) {
	cs.mtx.Lock()
	defer cs.mtx.Unlock()
	var (
		added bool
		err   error
	)

	msg, peerID := mi.Msg, mi.PeerID

	switch msg := msg.(type) {
	case *ProposalMessage:
		// will not cause transition.
		// once proposal is set, we can receive block parts
		err = cs.setProposal(msg.Proposal)

	case *BlockPartMessage:
		// if the proposal is complete, we'll enterPrevote or tryFinalizeCommit
		added, err = cs.addProposalBlockPart(msg, peerID)

		// We unlock here to yield to any routines that need to read the the RoundState.
		// Previously, this code held the lock from the point at which the final block
		// part was received until the block executed against the application.
		// This prevented the reactor from being able to retrieve the most updated
		// version of the RoundState. The reactor needs the updated RoundState to
		// gossip the now completed block.
		//
		// This code can be further improved by either always operating on a copy
		// of RoundState and only locking when switching out State's copy of
		// RoundState with the updated copy or by emitting RoundState events in
		// more places for routines depending on it to listen for.
		cs.mtx.Unlock()

		cs.mtx.Lock()
		if added && cs.ProposalBlockParts.IsComplete() {
			cs.handleCompleteProposal(msg.Height)
		}
		if added {
			cs.statsMsgQueue <- mi
		}

		if err != nil && msg.Round != cs.Round {
			cs.Logger.Debug(
				"received block part from wrong round",
				"height", cs.Height,
				"cs_round", cs.Round,
				"block_round", msg.Round,
			)
			err = nil
		}

	case *VoteMessage:
		// attempt to add the vote and dupeout the validator if its a duplicate signature
		// if the vote gives us a 2/3-any or 2/3-one, we transition
		added, err = cs.tryAddVote(msg.Vote, peerID)
		if added {
			cs.statsMsgQueue <- mi
		}

		// if err == ErrAddingVote {
		// TODO: punish peer
		// We probably don't want to stop the peer here. The vote does not
		// necessarily comes from a malicious peer but can be just broadcasted by
		// a typical peer.
		// https://github.com/tendermint/tendermint/issues/1281
		// }

		// NOTE: the vote is broadcast to peers by the reactor listening
		// for vote events

		// TODO: If rs.Height == vote.Height && rs.Round < vote.Round,
		// the peer is sending us CatchupCommit precommits.
		// We could make note of this and help filter in broadcastHasVoteMessage().

	default:
		cs.Logger.Error("unknown msg type", "type", fmt.Sprintf("%T", msg))
		return
	}

	if err != nil {
		cs.Logger.Error(
			"failed to process message",
			"height", cs.Height,
			"round", cs.Round,
			"peer", peerID,
			"msg_type", fmt.Sprintf("%T", msg),
			"err", err,
		)
	}
}

func (cs *State) handleTimeout(ti timeoutInfo, rs cstypes.RoundState) {
	cs.Logger.Debug("received tock", "timeout", ti.Duration, "height", ti.Height, "round", ti.Round, "step", ti.Step)

	// timeouts must be for current height, round, step
	if ti.Height != rs.Height || ti.Round < rs.Round || (ti.Round == rs.Round && ti.Step < rs.Step) {
		cs.Logger.Debug("ignoring tock because we are ahead", "height", rs.Height, "round", rs.Round, "step", rs.Step)
		return
	}

	// the timeout will now cause a state transition
	cs.mtx.Lock()
	defer cs.mtx.Unlock()

	switch ti.Step {
	case cstypes.RoundStepNewHeight:
		// NewRound event fired from enterNewRound.
		// XXX: should we fire timeout here (for timeout commit)?
		cs.enterNewRound(ti.Height, 0)

	case cstypes.RoundStepNewRound:
		cs.enterPropose(ti.Height, ti.Round)

	case cstypes.RoundStepPropose:
		if err := cs.eventBus.PublishEventTimeoutPropose(cs.RoundStateEvent()); err != nil {
			cs.Logger.Error("failed publishing timeout propose", "err", err)
		}

		cs.enterPrevote(ti.Height, ti.Round)

	case cstypes.RoundStepPrevoteWait:
		if err := cs.eventBus.PublishEventTimeoutWait(cs.RoundStateEvent()); err != nil {
			cs.Logger.Error("failed publishing timeout wait", "err", err)
		}

		cs.enterPrecommit(ti.Height, ti.Round)

	case cstypes.RoundStepPrecommitWait:
		if err := cs.eventBus.PublishEventTimeoutWait(cs.RoundStateEvent()); err != nil {
			cs.Logger.Error("failed publishing timeout wait", "err", err)
		}

		cs.enterPrecommit(ti.Height, ti.Round)
		cs.enterNewRound(ti.Height, ti.Round+1)

	default:
		panic(fmt.Sprintf("invalid timeout step: %v", ti.Step))
	}

}

func (cs *State) handleTxsAvailable() {
	cs.mtx.Lock()
	defer cs.mtx.Unlock()

	// We only need to do this for round 0.
	if cs.Round != 0 {
		return
	}

	switch cs.Step {
	case cstypes.RoundStepNewHeight: // timeoutCommit phase
		if cs.needProofBlock(cs.Height) {
			// enterPropose will be called by enterNewRound
			return
		}

		// +1ms to ensure RoundStepNewRound timeout always happens after RoundStepNewHeight
		timeoutCommit := cs.StartTime.Sub(cmttime.Now()) + 1*time.Millisecond
		cs.scheduleTimeout(timeoutCommit, cs.Height, 0, cstypes.RoundStepNewRound)

	case cstypes.RoundStepNewRound: // after timeoutCommit
		cs.enterPropose(cs.Height, 0)
	}
}

//-----------------------------------------------------------------------------
// State functions
// Used internally by handleTimeout and handleMsg to make state transitions

// Enter: `timeoutNewHeight` by startTime (commitTime+timeoutCommit),
//
//	or, if SkipTimeoutCommit==true, after receiving all precommits from (height,round-1)
//
// Enter: `timeoutPrecommits` after any +2/3 precommits from (height,round-1)
// Enter: +2/3 precommits for nil at (height,round-1)
// Enter: +2/3 prevotes any or +2/3 precommits for block or any from (height, round)
// NOTE: cs.StartTime was already set for height.
func (cs *State) enterNewRound(height int64, round int32) {
	logger := cs.Logger.With("height", height, "round", round)

	if cs.Height != height || round < cs.Round || (cs.Round == round && cs.Step != cstypes.RoundStepNewHeight) {
		logger.Debug(
			"entering new round with invalid args",
			"current", log.NewLazySprintf("%v/%v/%v", cs.Height, cs.Round, cs.Step),
		)
		return
	}

	if now := cmttime.Now(); cs.StartTime.After(now) {
		logger.Debug("need to set a buffer and log message here for sanity", "start_time", cs.StartTime, "now", now)
	}

	logger.Debug("entering new round", "current", log.NewLazySprintf("%v/%v/%v", cs.Height, cs.Round, cs.Step))

	// increment validators if necessary
	validators := cs.Validators
	if cs.Round < round {
		validators = validators.Copy()
		validators.IncrementProposerPriority(cmtmath.SafeSubInt32(round, cs.Round))
	}

	// Setup new round
	// we don't fire newStep for this step,
	// but we fire an event, so update the round step first
	cs.updateRoundStep(round, cstypes.RoundStepNewRound)
	cs.Validators = validators
	if round == 0 {
		// We've already reset these upon new height,
		// and meanwhile we might have received a proposal
		// for round 0.
	} else {
		logger.Debug("resetting proposal info")
		cs.Proposal = nil
		cs.ProposalBlock = nil
		cs.ProposalBlockParts = nil
	}

	cs.Votes.SetRound(cmtmath.SafeAddInt32(round, 1)) // also track next round (round+1) to allow round-skipping
	cs.TriggeredTimeoutPrecommit = false

	if err := cs.eventBus.PublishEventNewRound(cs.NewRoundEvent()); err != nil {
		cs.Logger.Error("failed publishing new round", "err", err)
	}
	// Wait for txs to be available in the mempool
	// before we enterPropose in round 0. If the last block changed the app hash,
	// we may need an empty "proof" block, and enterPropose immediately.
	waitForTxs := cs.config.WaitForTxs() && round == 0 && !cs.needProofBlock(height)
	if waitForTxs {
		if cs.config.CreateEmptyBlocksInterval > 0 {
			cs.scheduleTimeout(cs.config.CreateEmptyBlocksInterval, height, round,
				cstypes.RoundStepNewRound)
		}
	} else {
		cs.enterPropose(height, round)
	}
}

// needProofBlock returns true on the first height (so the genesis app hash is signed right away)
// and where the last block (height-1) caused the app hash to change
func (cs *State) needProofBlock(height int64) bool {
	if height == cs.state.InitialHeight {
		return true
	}

	lastBlockMeta := cs.blockStore.LoadBlockMeta(height - 1)
	if lastBlockMeta == nil {
		// See https://github.com/cometbft/cometbft/issues/370
		cs.Logger.Info("short-circuited needProofBlock", "height", height, "InitialHeight", cs.state.InitialHeight)
		return true
	}

	return !bytes.Equal(cs.state.AppHash, lastBlockMeta.Header.AppHash)
}

// Enter (CreateEmptyBlocks): from enterNewRound(height,round)
// Enter (CreateEmptyBlocks, CreateEmptyBlocksInterval > 0 ):
//
//	after enterNewRound(height,round), after timeout of CreateEmptyBlocksInterval
//
// Enter (!CreateEmptyBlocks) : after enterNewRound(height,round), once txs are in the mempool
func (cs *State) enterPropose(height int64, round int32) {
	logger := cs.Logger.With("height", height, "round", round)

	if cs.Height != height || round < cs.Round || (cs.Round == round && cstypes.RoundStepPropose <= cs.Step) {
		logger.Debug(
			"entering propose step with invalid args",
			"current", log.NewLazySprintf("%v/%v/%v", cs.Height, cs.Round, cs.Step),
		)
		return
	}

	logger.Debug("entering propose step", "current", log.NewLazySprintf("%v/%v/%v", cs.Height, cs.Round, cs.Step))

	defer func() {
		// Done enterPropose:
		cs.updateRoundStep(round, cstypes.RoundStepPropose)
		cs.newStep()

		// If we have the whole proposal + POL, then goto Prevote now.
		// else, we'll enterPrevote when the rest of the proposal is received (in AddProposalBlockPart),
		// or else after timeoutPropose
		if cs.isProposalComplete() {
			cs.enterPrevote(height, cs.Round)
		}
	}()

	// If we don't get the proposal and all block parts quick enough, enterPrevote
	cs.scheduleTimeout(cs.config.Propose(round), height, round, cstypes.RoundStepPropose)

	// Nothing more to do if we're not a validator
	if cs.privValidator == nil {
		logger.Debug("node is not a validator")
		return
	}

	logger.Debug("node is a validator")

	if cs.privValidatorPubKey == nil {
		// If this node is a validator & proposer in the current round, it will
		// miss the opportunity to create a block.
		logger.Error("propose step; empty priv validator public key", "err", errPubKeyIsNotSet)
		return
	}

	address := cs.privValidatorPubKey.Address()

	// if not a validator, we're done
	if !cs.Validators.HasAddress(address) {
		logger.Debug("node is not a validator", "addr", address, "vals", cs.Validators)
		return
	}

	if cs.isProposer(address) {
		logger.Debug("propose step; our turn to propose", "proposer", address)
		cs.decideProposal(height, round)
	} else {
		logger.Debug("propose step; not our turn to propose", "proposer", cs.Validators.GetProposer().Address)
	}
}

func (cs *State) isProposer(address []byte) bool {
	return bytes.Equal(cs.Validators.GetProposer().Address, address)
}

func (cs *State) defaultDecideProposal(height int64, round int32) {
	var block *types.Block
	var blockParts *types.PartSet

	// Decide on block
	if cs.ValidBlock != nil {
		// If there is valid block, choose that.
		block, blockParts = cs.ValidBlock, cs.ValidBlockParts
	} else {
		// Create a new proposal block from state/txs from the mempool.
		var err error
		block, err = cs.createProposalBlock(context.TODO())
		if err != nil {
			cs.Logger.Error("unable to create proposal block", "error", err)
			return
		} else if block == nil {
			panic("Method createProposalBlock should not provide a nil block without errors")
		}
		cs.metrics.ProposalCreateCount.Add(1)
		blockParts, err = block.MakePartSet(types.BlockPartSizeBytes)
		if err != nil {
			cs.Logger.Error("unable to create proposal block part set", "error", err)
			return
		}
	}

	// Flush the WAL. Otherwise, we may not recompute the same proposal to sign,
	// and the privValidator will refuse to sign anything.
	if err := cs.wal.FlushAndSync(); err != nil {
		cs.Logger.Error("failed flushing WAL to disk")
	}

	// Make proposal
	propBlockID := types.BlockID{Hash: block.Hash(), PartSetHeader: blockParts.Header()}
	proposal := types.NewProposal(height, round, cs.ValidRound, propBlockID)
	p := proposal.ToProto()
	if err := cs.privValidator.SignProposal(cs.state.ChainID, p); err == nil {
		proposal.Signature = p.Signature

		// send proposal and block parts on internal msg queue
		cs.sendInternalMessage(msgInfo{&ProposalMessage{proposal}, ""})

		for i := 0; i < int(blockParts.Total()); i++ {
			part := blockParts.GetPart(i)
			cs.sendInternalMessage(msgInfo{&BlockPartMessage{cs.Height, cs.Round, part}, ""})
		}

		cs.Logger.Debug("signed proposal", "height", height, "round", round, "proposal", proposal)
	} else if !cs.replayMode {
		cs.Logger.Error("propose step; failed signing proposal", "height", height, "round", round, "err", err)
	}
}

// Returns true if the proposal block is complete &&
// (if POLRound was proposed, we have +2/3 prevotes from there).
func (cs *State) isProposalComplete() bool {
	if cs.Proposal == nil || cs.ProposalBlock == nil {
		return false
	}
	// we have the proposal. if there's a POLRound,
	// make sure we have the prevotes from it too
	if cs.Proposal.POLRound < 0 {
		return true
	}
	// if this is false the proposer is lying or we haven't received the POL yet
	return cs.Votes.Prevotes(cs.Proposal.POLRound).HasTwoThirdsMajority()

}

// Create the next block to propose and return it. Returns nil block upon error.
//
// We really only need to return the parts, but the block is returned for
// convenience so we can log the proposal block.
//
// NOTE: keep it side-effect free for clarity.
// CONTRACT: cs.privValidator is not nil.
func (cs *State) createProposalBlock(ctx context.Context) (*types.Block, error) {
	if cs.privValidator == nil {
		return nil, errors.New("entered createProposalBlock with privValidator being nil")
	}

	// TODO(sergio): wouldn't it be easier if CreateProposalBlock accepted cs.LastCommit directly?
	var lastExtCommit *types.ExtendedCommit
	switch {
	case cs.Height == cs.state.InitialHeight:
		// We're creating a proposal for the first block.
		// The commit is empty, but not nil.
		lastExtCommit = &types.ExtendedCommit{}

	case cs.LastCommit.HasTwoThirdsMajority():
		// Make the commit from LastCommit
		lastExtCommit = cs.LastCommit.MakeExtendedCommit()

	default: // This shouldn't happen.
		return nil, errors.New("propose step; cannot propose anything without commit for the previous block")
	}

	if cs.privValidatorPubKey == nil {
		// If this node is a validator & proposer in the current round, it will
		// miss the opportunity to create a block.
		return nil, fmt.Errorf("propose step; empty priv validator public key, error: %w", errPubKeyIsNotSet)
	}

	proposerAddr := cs.privValidatorPubKey.Address()

	ret, err := cs.blockExec.CreateProposalBlock(ctx, cs.Height, cs.state, lastExtCommit, proposerAddr)
	if err != nil {
		panic(err)
	}
	return ret, nil
}

// Enter: `timeoutPropose` after entering Propose.
// Enter: proposal block and POL is ready.
// Prevote for LockedBlock if we're locked, or ProposalBlock if valid.
// Otherwise vote nil.
func (cs *State) enterPrevote(height int64, round int32) {
	logger := cs.Logger.With("height", height, "round", round)

	if cs.Height != height || round < cs.Round || (cs.Round == round && cstypes.RoundStepPrevote <= cs.Step) {
		logger.Debug(
			"entering prevote step with invalid args",
			"current", log.NewLazySprintf("%v/%v/%v", cs.Height, cs.Round, cs.Step),
		)
		return
	}

	defer func() {
		// Done enterPrevote:
		cs.updateRoundStep(round, cstypes.RoundStepPrevote)
		cs.newStep()
	}()

	logger.Debug("entering prevote step", "current", log.NewLazySprintf("%v/%v/%v", cs.Height, cs.Round, cs.Step))

	// Sign and broadcast vote as necessary
	cs.doPrevote(height, round)

	// Once `addVote` hits any +2/3 prevotes, we will go to PrevoteWait
	// (so we have more time to try and collect +2/3 prevotes for a single block)
}

func (cs *State) defaultDoPrevote(height int64, round int32) {
	logger := cs.Logger.With("height", height, "round", round)

	// If a block is locked, prevote that.
	if cs.LockedBlock != nil {
		logger.Debug("prevote step; already locked on a block; prevoting locked block")
		cs.signAddVote(cmtproto.PrevoteType, cs.LockedBlock.Hash(), cs.LockedBlockParts.Header())
		return
	}

	// If ProposalBlock is nil, prevote nil.
	if cs.ProposalBlock == nil {
		logger.Debug("prevote step: ProposalBlock is nil")
		cs.signAddVote(cmtproto.PrevoteType, nil, types.PartSetHeader{})
		return
	}

	// Validate proposal block, from consensus' perspective
	err := cs.blockExec.ValidateBlock(cs.state, cs.ProposalBlock)
	if err != nil {
		// ProposalBlock is invalid, prevote nil.
		logger.Error("prevote step: consensus deems this block invalid; prevoting nil",
			"err", err)
		cs.signAddVote(cmtproto.PrevoteType, nil, types.PartSetHeader{})
		return
	}

	/*
		Before prevoting on the block received from the proposer for the current round and height,
		we request the Application, via `ProcessProposal` ABCI call, to confirm that the block is
		valid. If the Application does not accept the block, consensus prevotes `nil`.

		WARNING: misuse of block rejection by the Application can seriously compromise
		the liveness properties of consensus.
		Please see `PrepareProosal`-`ProcessProposal` coherence and determinism properties
		in the ABCI++ specification.
	*/
	isAppValid, err := cs.blockExec.ProcessProposal(cs.ProposalBlock, cs.state)
	if err != nil {
		panic(fmt.Sprintf(
			"state machine returned an error (%v) when calling ProcessProposal", err,
		))
	}
	cs.metrics.MarkProposalProcessed(isAppValid)

	// Vote nil if the Application rejected the block
	if !isAppValid {
		logger.Error("prevote step: state machine rejected a proposed block; this should not happen:"+
			"the proposer may be misbehaving; prevoting nil", "err", err)
		cs.signAddVote(cmtproto.PrevoteType, nil, types.PartSetHeader{})
		return
	}

	// Prevote cs.ProposalBlock
	// NOTE: the proposal signature is validated when it is received,
	// and the proposal block parts are validated as they are received (against the merkle hash in the proposal)
	logger.Debug("prevote step: ProposalBlock is valid")
	cs.signAddVote(cmtproto.PrevoteType, cs.ProposalBlock.Hash(), cs.ProposalBlockParts.Header())
}

// Enter: any +2/3 prevotes at next round.
func (cs *State) enterPrevoteWait(height int64, round int32) {
	logger := cs.Logger.With("height", height, "round", round)

	if cs.Height != height || round < cs.Round || (cs.Round == round && cstypes.RoundStepPrevoteWait <= cs.Step) {
		logger.Debug(
			"entering prevote wait step with invalid args",
			"current", log.NewLazySprintf("%v/%v/%v", cs.Height, cs.Round, cs.Step),
		)
		return
	}

	if !cs.Votes.Prevotes(round).HasTwoThirdsAny() {
		panic(fmt.Sprintf(
			"entering prevote wait step (%v/%v), but prevotes does not have any +2/3 votes",
			height, round,
		))
	}

	logger.Debug("entering prevote wait step", "current", log.NewLazySprintf("%v/%v/%v", cs.Height, cs.Round, cs.Step))

	defer func() {
		// Done enterPrevoteWait:
		cs.updateRoundStep(round, cstypes.RoundStepPrevoteWait)
		cs.newStep()
	}()

	// Wait for some more prevotes; enterPrecommit
	cs.scheduleTimeout(cs.config.Prevote(round), height, round, cstypes.RoundStepPrevoteWait)
}

// Enter: `timeoutPrevote` after any +2/3 prevotes.
// Enter: `timeoutPrecommit` after any +2/3 precommits.
// Enter: +2/3 precomits for block or nil.
// Lock & precommit the ProposalBlock if we have enough prevotes for it (a POL in this round)
// else, unlock an existing lock and precommit nil if +2/3 of prevotes were nil,
// else, precommit nil otherwise.
func (cs *State) enterPrecommit(height int64, round int32) {
	logger := cs.Logger.With("height", height, "round", round)

	if cs.Height != height || round < cs.Round || (cs.Round == round && cstypes.RoundStepPrecommit <= cs.Step) {
		logger.Debug(
			"entering precommit step with invalid args",
			"current", log.NewLazySprintf("%v/%v/%v", cs.Height, cs.Round, cs.Step),
		)
		return
	}

	logger.Debug("entering precommit step", "current", log.NewLazySprintf("%v/%v/%v", cs.Height, cs.Round, cs.Step))

	defer func() {
		// Done enterPrecommit:
		cs.updateRoundStep(round, cstypes.RoundStepPrecommit)
		cs.newStep()
	}()

	// check for a polka
	blockID, ok := cs.Votes.Prevotes(round).TwoThirdsMajority()

	// If we don't have a polka, we must precommit nil.
	if !ok {
		if cs.LockedBlock != nil {
			logger.Debug("precommit step; no +2/3 prevotes during enterPrecommit while we are locked; precommitting nil")
		} else {
			logger.Debug("precommit step; no +2/3 prevotes during enterPrecommit; precommitting nil")
		}

		cs.signAddVote(cmtproto.PrecommitType, nil, types.PartSetHeader{})
		return
	}

	// At this point +2/3 prevoted for a particular block or nil.
	if err := cs.eventBus.PublishEventPolka(cs.RoundStateEvent()); err != nil {
		logger.Error("failed publishing polka", "err", err)
	}

	// the latest POLRound should be this round.
	polRound, _ := cs.Votes.POLInfo()
	if polRound < round {
		panic(fmt.Sprintf("this POLRound should be %v but got %v", round, polRound))
	}

	// +2/3 prevoted nil. Unlock and precommit nil.
	if len(blockID.Hash) == 0 {
		if cs.LockedBlock == nil {
			logger.Debug("precommit step; +2/3 prevoted for nil")
		} else {
			logger.Debug("precommit step; +2/3 prevoted for nil; unlocking")
			cs.LockedRound = -1
			cs.LockedBlock = nil
			cs.LockedBlockParts = nil

			if err := cs.eventBus.PublishEventUnlock(cs.RoundStateEvent()); err != nil {
				logger.Error("failed publishing event unlock", "err", err)
			}
		}

		cs.signAddVote(cmtproto.PrecommitType, nil, types.PartSetHeader{})
		return
	}

	// At this point, +2/3 prevoted for a particular block.

	// If we're already locked on that block, precommit it, and update the LockedRound
	if cs.LockedBlock.HashesTo(blockID.Hash) {
		logger.Debug("precommit step; +2/3 prevoted locked block; relocking")
		cs.LockedRound = round

		if err := cs.eventBus.PublishEventRelock(cs.RoundStateEvent()); err != nil {
			logger.Error("failed publishing event relock", "err", err)
		}

		cs.signAddVote(cmtproto.PrecommitType, blockID.Hash, blockID.PartSetHeader)
		return
	}

	// If +2/3 prevoted for proposal block, stage and precommit it
	if cs.ProposalBlock.HashesTo(blockID.Hash) {
		logger.Debug("precommit step; +2/3 prevoted proposal block; locking", "hash", blockID.Hash)

		// Validate the block.
		if err := cs.blockExec.ValidateBlock(cs.state, cs.ProposalBlock); err != nil {
			panic(fmt.Sprintf("precommit step; +2/3 prevoted for an invalid block: %v", err))
		}

		cs.LockedRound = round
		cs.LockedBlock = cs.ProposalBlock
		cs.LockedBlockParts = cs.ProposalBlockParts

		if err := cs.eventBus.PublishEventLock(cs.RoundStateEvent()); err != nil {
			logger.Error("failed publishing event lock", "err", err)
		}

		cs.signAddVote(cmtproto.PrecommitType, blockID.Hash, blockID.PartSetHeader)
		return
	}

	// There was a polka in this round for a block we don't have.
	// Fetch that block, unlock, and precommit nil.
	// The +2/3 prevotes for this round is the POL for our unlock.
	logger.Debug("precommit step; +2/3 prevotes for a block we do not have; voting nil", "block_id", blockID)

	cs.LockedRound = -1
	cs.LockedBlock = nil
	cs.LockedBlockParts = nil

	if !cs.ProposalBlockParts.HasHeader(blockID.PartSetHeader) {
		cs.ProposalBlock = nil
		cs.ProposalBlockParts = types.NewPartSetFromHeader(blockID.PartSetHeader)
	}

	if err := cs.eventBus.PublishEventUnlock(cs.RoundStateEvent()); err != nil {
		logger.Error("failed publishing event unlock", "err", err)
	}

	cs.signAddVote(cmtproto.PrecommitType, nil, types.PartSetHeader{})
}

// Enter: any +2/3 precommits for next round.
func (cs *State) enterPrecommitWait(height int64, round int32) {
	logger := cs.Logger.With("height", height, "round", round)

	if cs.Height != height || round < cs.Round || (cs.Round == round && cs.TriggeredTimeoutPrecommit) {
		logger.Debug(
			"entering precommit wait step with invalid args",
			"triggered_timeout", cs.TriggeredTimeoutPrecommit,
			"current", log.NewLazySprintf("%v/%v", cs.Height, cs.Round),
		)
		return
	}

	if !cs.Votes.Precommits(round).HasTwoThirdsAny() {
		panic(fmt.Sprintf(
			"entering precommit wait step (%v/%v), but precommits does not have any +2/3 votes",
			height, round,
		))
	}

	logger.Debug("entering precommit wait step", "current", log.NewLazySprintf("%v/%v/%v", cs.Height, cs.Round, cs.Step))

	defer func() {
		// Done enterPrecommitWait:
		cs.TriggeredTimeoutPrecommit = true
		cs.newStep()
	}()

	// wait for some more precommits; enterNewRound
	cs.scheduleTimeout(cs.config.Precommit(round), height, round, cstypes.RoundStepPrecommitWait)
}

// Enter: +2/3 precommits for block
func (cs *State) enterCommit(height int64, commitRound int32) {
	logger := cs.Logger.With("height", height, "commit_round", commitRound)

	if cs.Height != height || cstypes.RoundStepCommit <= cs.Step {
		logger.Debug(
			"entering commit step with invalid args",
			"current", log.NewLazySprintf("%v/%v/%v", cs.Height, cs.Round, cs.Step),
		)
		return
	}

	logger.Debug("entering commit step", "current", log.NewLazySprintf("%v/%v/%v", cs.Height, cs.Round, cs.Step))

	defer func() {
		// Done enterCommit:
		// keep cs.Round the same, commitRound points to the right Precommits set.
		cs.updateRoundStep(cs.Round, cstypes.RoundStepCommit)
		cs.CommitRound = commitRound
		cs.CommitTime = cmttime.Now()
		cs.newStep()

		// Maybe finalize immediately.
		cs.tryFinalizeCommit(height)
	}()

	blockID, ok := cs.Votes.Precommits(commitRound).TwoThirdsMajority()
	if !ok {
		panic("RunActionCommit() expects +2/3 precommits")
	}

	// The Locked* fields no longer matter.
	// Move them over to ProposalBlock if they match the commit hash,
	// otherwise they'll be cleared in updateToState.
	if cs.LockedBlock.HashesTo(blockID.Hash) {
		logger.Debug("commit is for a locked block; set ProposalBlock=LockedBlock", "block_hash", blockID.Hash)
		cs.ProposalBlock = cs.LockedBlock
		cs.ProposalBlockParts = cs.LockedBlockParts
	}

	// If we don't have the block being committed, set up to get it.
	if !cs.ProposalBlock.HashesTo(blockID.Hash) {
		if !cs.ProposalBlockParts.HasHeader(blockID.PartSetHeader) {
			logger.Info(
				"commit is for a block we do not know about; set ProposalBlock=nil",
				"proposal", log.NewLazyBlockHash(cs.ProposalBlock),
				"commit", blockID.Hash,
			)

			// We're getting the wrong block.
			// Set up ProposalBlockParts and keep waiting.
			cs.ProposalBlock = nil
			cs.ProposalBlockParts = types.NewPartSetFromHeader(blockID.PartSetHeader)

			if err := cs.eventBus.PublishEventValidBlock(cs.RoundStateEvent()); err != nil {
				logger.Error("failed publishing valid block", "err", err)
			}

			cs.evsw.FireEvent(types.EventValidBlock, &cs.RoundState)
		}
	}
}

// If we have the block AND +2/3 commits for it, finalize.
func (cs *State) tryFinalizeCommit(height int64) {
	logger := cs.Logger.With("height", height)

	if cs.Height != height {
		panic(fmt.Sprintf("tryFinalizeCommit() cs.Height: %v vs height: %v", cs.Height, height))
	}

	blockID, ok := cs.Votes.Precommits(cs.CommitRound).TwoThirdsMajority()
	if !ok || len(blockID.Hash) == 0 {
		logger.Error("failed attempt to finalize commit; there was no +2/3 majority or +2/3 was for nil")
		return
	}

	if !cs.ProposalBlock.HashesTo(blockID.Hash) {
		// TODO: this happens every time if we're not a validator (ugly logs)
		// TODO: ^^ wait, why does it matter that we're a validator?
		logger.Debug(
			"failed attempt to finalize commit; we do not have the commit block",
			"proposal_block", log.NewLazyBlockHash(cs.ProposalBlock),
			"commit_block", blockID.Hash,
		)
		return
	}

	cs.finalizeCommit(height)
}

// Increment height and goto cstypes.RoundStepNewHeight
func (cs *State) finalizeCommit(height int64) {
	logger := cs.Logger.With("height", height)

	if cs.Height != height || cs.Step != cstypes.RoundStepCommit {
		logger.Debug(
			"entering finalize commit step",
			"current", log.NewLazySprintf("%v/%v/%v", cs.Height, cs.Round, cs.Step),
		)
		return
	}

	cs.calculatePrevoteMessageDelayMetrics()

	blockID, ok := cs.Votes.Precommits(cs.CommitRound).TwoThirdsMajority()
	block, blockParts := cs.ProposalBlock, cs.ProposalBlockParts

	if !ok {
		panic("cannot finalize commit; commit does not have 2/3 majority")
	}
	if !blockParts.HasHeader(blockID.PartSetHeader) {
		panic("expected ProposalBlockParts header to be commit header")
	}
	if !block.HashesTo(blockID.Hash) {
		panic("cannot finalize commit; proposal block does not hash to commit hash")
	}

	if err := cs.blockExec.ValidateBlock(cs.state, block); err != nil {
		panic(fmt.Errorf("+2/3 committed an invalid block: %w", err))
	}

	logger.Info(
		"finalizing commit of block",
		"hash", log.NewLazyBlockHash(block),
		"root", block.AppHash,
		"num_txs", len(block.Txs),
	)
	logger.Debug("committed block", "block", log.NewLazySprintf("%v", block))

	fail.Fail() // XXX

	// Save to blockStore.
	if cs.blockStore.Height() < block.Height {
		// NOTE: the seenCommit is local justification to commit this block,
		// but may differ from the LastCommit included in the next block
		seenExtendedCommit := cs.Votes.Precommits(cs.CommitRound).MakeExtendedCommit()
		if cs.state.ConsensusParams.ABCI.VoteExtensionsEnabled(block.Height) {
			cs.blockStore.SaveBlockWithExtendedCommit(block, blockParts, seenExtendedCommit)
		} else {
			cs.blockStore.SaveBlock(block, blockParts, seenExtendedCommit.ToCommit())
		}
	} else {
		// Happens during replay if we already saved the block but didn't commit
		logger.Debug("calling finalizeCommit on already stored block", "height", block.Height)
	}

	fail.Fail() // XXX

	// Write EndHeightMessage{} for this height, implying that the blockstore
	// has saved the block.
	//
	// If we crash before writing this EndHeightMessage{}, we will recover by
	// running ApplyBlock during the ABCI handshake when we restart.  If we
	// didn't save the block to the blockstore before writing
	// EndHeightMessage{}, we'd have to change WAL replay -- currently it
	// complains about replaying for heights where an #ENDHEIGHT entry already
	// exists.
	//
	// Either way, the State should not be resumed until we
	// successfully call ApplyBlock (ie. later here, or in Handshake after
	// restart).
	endMsg := EndHeightMessage{height}
	if err := cs.wal.WriteSync(endMsg); err != nil { // NOTE: fsync
		panic(fmt.Sprintf(
			"failed to write %v msg to consensus WAL due to %v; check your file system and restart the node",
			endMsg, err,
		))
	}

	fail.Fail() // XXX

	// Create a copy of the state for staging and an event cache for txs.
	stateCopy := cs.state.Copy()

	// Execute and commit the block, update and save the state, and update the mempool.
	// NOTE The block.AppHash wont reflect these txs until the next block.
	stateCopy, err := cs.blockExec.ApplyBlock(
		stateCopy,
		types.BlockID{
			Hash:          block.Hash(),
			PartSetHeader: blockParts.Header(),
		},
		block,
	)
	if err != nil {
		logger.Error("failed to apply block", "err", err)
		return
	}

	fail.Fail() // XXX

	// must be called before we update state
	cs.recordMetrics(height, block)

	// NewHeightStep!
	cs.updateToState(stateCopy)

	fail.Fail() // XXX

	// Private validator might have changed it's key pair => refetch pubkey.
	if err := cs.updatePrivValidatorPubKey(); err != nil {
		logger.Error("failed to get private validator pubkey", "err", err)
	}

	// cs.StartTime is already set.
	// Schedule Round0 to start soon.
	cs.scheduleRound0(&cs.RoundState)

	// By here,
	// * cs.Height has been increment to height+1
	// * cs.Step is now cstypes.RoundStepNewHeight
	// * cs.StartTime is set to when we will start round0.
}

func (cs *State) recordMetrics(height int64, block *types.Block) {
	cs.metrics.Validators.Set(float64(cs.Validators.Size()))
	cs.metrics.ValidatorsPower.Set(float64(cs.Validators.TotalVotingPower()))

	var (
		missingValidators      int
		missingValidatorsPower int64
	)
	// height=0 -> MissingValidators and MissingValidatorsPower are both 0.
	// Remember that the first LastCommit is intentionally empty, so it's not
	// fair to increment missing validators number.
	if height > cs.state.InitialHeight {
		// Sanity check that commit size matches validator set size - only applies
		// after first block.
		var (
			commitSize = block.LastCommit.Size()
			valSetLen  = len(cs.LastValidators.Validators)
			address    types.Address
		)
		if commitSize != valSetLen {
			panic(fmt.Sprintf("commit size (%d) doesn't match valset length (%d) at height %d\n\n%v\n\n%v",
				commitSize, valSetLen, block.Height, block.LastCommit.Signatures, cs.LastValidators.Validators))
		}

		if cs.privValidator != nil {
			if cs.privValidatorPubKey == nil {
				// Metrics won't be updated, but it's not critical.
				cs.Logger.Error(fmt.Sprintf("recordMetrics: %v", errPubKeyIsNotSet))
			} else {
				address = cs.privValidatorPubKey.Address()
			}
		}

		for i, val := range cs.LastValidators.Validators {
			commitSig := block.LastCommit.Signatures[i]
			if commitSig.BlockIDFlag == types.BlockIDFlagAbsent {
				missingValidators++
				missingValidatorsPower += val.VotingPower
			}

			if bytes.Equal(val.Address, address) {
				label := []string{
					"validator_address", val.Address.String(),
				}
				cs.metrics.ValidatorPower.With(label...).Set(float64(val.VotingPower))
				if commitSig.BlockIDFlag == types.BlockIDFlagCommit {
					cs.metrics.ValidatorLastSignedHeight.With(label...).Set(float64(height))
				} else {
					cs.metrics.ValidatorMissedBlocks.With(label...).Add(float64(1))
				}
			}

		}
	}
	cs.metrics.MissingValidators.Set(float64(missingValidators))
	cs.metrics.MissingValidatorsPower.Set(float64(missingValidatorsPower))

	// NOTE: byzantine validators power and count is only for consensus evidence i.e. duplicate vote
	var (
		byzantineValidatorsPower = int64(0)
		byzantineValidatorsCount = int64(0)
	)
	for _, ev := range block.Evidence.Evidence {
		if dve, ok := ev.(*types.DuplicateVoteEvidence); ok {
			if _, val := cs.Validators.GetByAddress(dve.VoteA.ValidatorAddress); val != nil {
				byzantineValidatorsCount++
				byzantineValidatorsPower += val.VotingPower
			}
		}
	}
	cs.metrics.ByzantineValidators.Set(float64(byzantineValidatorsCount))
	cs.metrics.ByzantineValidatorsPower.Set(float64(byzantineValidatorsPower))

	if height > 1 {
		lastBlockMeta := cs.blockStore.LoadBlockMeta(height - 1)
		if lastBlockMeta != nil {
			cs.metrics.BlockIntervalSeconds.Observe(
				block.Time.Sub(lastBlockMeta.Header.Time).Seconds(),
			)
		}
	}

	cs.metrics.NumTxs.Set(float64(len(block.Data.Txs)))
	cs.metrics.TotalTxs.Add(float64(len(block.Data.Txs)))
	cs.metrics.BlockSizeBytes.Set(float64(block.Size()))
	cs.metrics.CommittedHeight.Set(float64(block.Height))
}

//-----------------------------------------------------------------------------

func (cs *State) defaultSetProposal(proposal *types.Proposal) error {
	// Already have one
	// TODO: possibly catch double proposals
	if cs.Proposal != nil {
		return nil
	}

	// Does not apply
	if proposal.Height != cs.Height || proposal.Round != cs.Round {
		return nil
	}

	// Verify POLRound, which must be -1 or in range [0, proposal.Round).
	if proposal.POLRound < -1 ||
		(proposal.POLRound >= 0 && proposal.POLRound >= proposal.Round) {
		return ErrInvalidProposalPOLRound
	}

	p := proposal.ToProto()
	// Verify signature
	if !cs.Validators.GetProposer().PubKey.VerifySignature(
		types.ProposalSignBytes(cs.state.ChainID, p), proposal.Signature,
	) {
		return ErrInvalidProposalSignature
	}

	proposal.Signature = p.Signature
	cs.Proposal = proposal
	// We don't update cs.ProposalBlockParts if it is already set.
	// This happens if we're already in cstypes.RoundStepCommit or if there is a valid block in the current round.
	// TODO: We can check if Proposal is for a different block as this is a sign of misbehavior!
	if cs.ProposalBlockParts == nil {
		cs.ProposalBlockParts = types.NewPartSetFromHeader(proposal.BlockID.PartSetHeader)
	}

	cs.Logger.Info("received proposal", "proposal", proposal)
	return nil
}

// NOTE: block is not necessarily valid.
// Asynchronously triggers either enterPrevote (before we timeout of propose) or tryFinalizeCommit,
// once we have the full block.
func (cs *State) addProposalBlockPart(msg *BlockPartMessage, peerID p2p.ID) (added bool, err error) {
	height, round, part := msg.Height, msg.Round, msg.Part

	// Blocks might be reused, so round mismatch is OK
	if cs.Height != height {
		cs.Logger.Debug("received block part from wrong height", "height", height, "round", round)
		cs.metrics.BlockGossipPartsReceived.With("matches_current", "false").Add(1)
		return false, nil
	}

	// We're not expecting a block part.
	if cs.ProposalBlockParts == nil {
		cs.metrics.BlockGossipPartsReceived.With("matches_current", "false").Add(1)
		// NOTE: this can happen when we've gone to a higher round and
		// then receive parts from the previous round - not necessarily a bad peer.
		cs.Logger.Debug(
			"received a block part when we are not expecting any",
			"height", height,
			"round", round,
			"index", part.Index,
			"peer", peerID,
		)
		return false, nil
	}

	added, err = cs.ProposalBlockParts.AddPart(part)
	if err != nil {
		if errors.Is(err, types.ErrPartSetInvalidProof) || errors.Is(err, types.ErrPartSetUnexpectedIndex) {
			cs.metrics.BlockGossipPartsReceived.With("matches_current", "false").Add(1)
		}
		return added, err
	}

	cs.metrics.BlockGossipPartsReceived.With("matches_current", "true").Add(1)

	if cs.ProposalBlockParts.ByteSize() > cs.state.ConsensusParams.Block.MaxBytes {
		return added, fmt.Errorf("total size of proposal block parts exceeds maximum block bytes (%d > %d)",
			cs.ProposalBlockParts.ByteSize(), cs.state.ConsensusParams.Block.MaxBytes,
		)
	}
	if added && cs.ProposalBlockParts.IsComplete() {
		bz, err := io.ReadAll(cs.ProposalBlockParts.GetReader())
		if err != nil {
			return added, err
		}

		var pbb = new(cmtproto.Block)
		err = proto.Unmarshal(bz, pbb)
		if err != nil {
			return added, err
		}

		block, err := types.BlockFromProto(pbb)
		if err != nil {
			return added, err
		}

		cs.ProposalBlock = block

		// NOTE: it's possible to receive complete proposal blocks for future rounds without having the proposal
		cs.Logger.Info("received complete proposal block", "height", cs.ProposalBlock.Height, "hash", cs.ProposalBlock.Hash())

		if err := cs.eventBus.PublishEventCompleteProposal(cs.CompleteProposalEvent()); err != nil {
			cs.Logger.Error("failed publishing event complete proposal", "err", err)
		}
	}
	return added, nil
}

func (cs *State) handleCompleteProposal(blockHeight int64) {
	// Update Valid* if we can.
	prevotes := cs.Votes.Prevotes(cs.Round)
	blockID, hasTwoThirds := prevotes.TwoThirdsMajority()
	if hasTwoThirds && !blockID.IsZero() && (cs.ValidRound < cs.Round) {
		if cs.ProposalBlock.HashesTo(blockID.Hash) {
			cs.Logger.Debug(
				"updating valid block to new proposal block",
				"valid_round", cs.Round,
				"valid_block_hash", log.NewLazyBlockHash(cs.ProposalBlock),
			)

			cs.ValidRound = cs.Round
			cs.ValidBlock = cs.ProposalBlock
			cs.ValidBlockParts = cs.ProposalBlockParts
		}
		// TODO: In case there is +2/3 majority in Prevotes set for some
		// block and cs.ProposalBlock contains different block, either
		// proposer is faulty or voting power of faulty processes is more
		// than 1/3. We should trigger in the future accountability
		// procedure at this point.
	}

	if cs.Step <= cstypes.RoundStepPropose && cs.isProposalComplete() {
		// Move onto the next step
		cs.enterPrevote(blockHeight, cs.Round)
		if hasTwoThirds { // this is optimisation as this will be triggered when prevote is added
			cs.enterPrecommit(blockHeight, cs.Round)
		}
	} else if cs.Step == cstypes.RoundStepCommit {
		// If we're waiting on the proposal block...
		cs.tryFinalizeCommit(blockHeight)
	}
}

// Attempt to add the vote. if its a duplicate signature, dupeout the validator
func (cs *State) tryAddVote(vote *types.Vote, peerID p2p.ID) (bool, error) {
	added, err := cs.addVote(vote, peerID)

	if err != nil {
		// If the vote height is off, we'll just ignore it,
		// But if it's a conflicting sig, add it to the cs.evpool.
		// If it's otherwise invalid, punish peer.
		//nolint: gocritic
		if voteErr, ok := err.(*types.ErrVoteConflictingVotes); ok {
			if cs.privValidatorPubKey == nil {
				return false, errPubKeyIsNotSet
			}

			if bytes.Equal(vote.ValidatorAddress, cs.privValidatorPubKey.Address()) {
				cs.Logger.Error(
					"found conflicting vote from ourselves; did you unsafe_reset a validator?",
					"height", vote.Height,
					"round", vote.Round,
					"type", vote.Type,
				)

				return added, err
			}

			// report conflicting votes to the evidence pool
			cs.evpool.ReportConflictingVotes(voteErr.VoteA, voteErr.VoteB)
			cs.Logger.Debug(
				"found and sent conflicting votes to the evidence pool",
				"vote_a", voteErr.VoteA,
				"vote_b", voteErr.VoteB,
			)

			return added, err
		} else if errors.Is(err, types.ErrVoteNonDeterministicSignature) {
			cs.Logger.Debug("vote has non-deterministic signature", "err", err)
		} else if errors.Is(err, types.ErrInvalidVoteExtension) {
			cs.Logger.Debug("vote has invalid extension")
		} else {
			// Either
			// 1) bad peer OR
			// 2) not a bad peer? this can also err sometimes with "Unexpected step" OR
			// 3) tmkms use with multiple validators connecting to a single tmkms instance
			// 		(https://github.com/tendermint/tendermint/issues/3839).
			cs.Logger.Info("failed attempting to add vote", "err", err)
			return added, ErrAddingVote
		}
	}

	return added, nil
}

func (cs *State) addVote(vote *types.Vote, peerID p2p.ID) (added bool, err error) {
	cs.Logger.Debug(
		"adding vote",
		"vote_height", vote.Height,
		"vote_type", vote.Type,
		"val_index", vote.ValidatorIndex,
		"cs_height", cs.Height,
	)

	if vote.Height < cs.Height || (vote.Height == cs.Height && vote.Round < cs.Round) {
		cs.metrics.MarkLateVote(vote.Type)
	}

	// A precommit for the previous height?
	// These come in while we wait timeoutCommit
	if vote.Height+1 == cs.Height && vote.Type == cmtproto.PrecommitType {
		if cs.Step != cstypes.RoundStepNewHeight {
			// Late precommit at prior height is ignored
			cs.Logger.Debug("precommit vote came in after commit timeout and has been ignored", "vote", vote)
			return
		}

		added, err = cs.LastCommit.AddVote(vote)
		if !added {
			return
		}

		cs.Logger.Debug("added vote to last precommits", "last_commit", cs.LastCommit.StringShort())
		if err := cs.eventBus.PublishEventVote(types.EventDataVote{Vote: vote}); err != nil {
			return added, err
		}

		cs.evsw.FireEvent(types.EventVote, vote)

		// if we can skip timeoutCommit and have all the votes now,
		if cs.config.SkipTimeoutCommit && cs.LastCommit.HasAll() {
			// go straight to new round (skip timeout commit)
			// cs.scheduleTimeout(time.Duration(0), cs.Height, 0, cstypes.RoundStepNewHeight)
			cs.enterNewRound(cs.Height, 0)
		}

		return
	}

	// Height mismatch is ignored.
	// Not necessarily a bad peer, but not favorable behavior.
	if vote.Height != cs.Height {
		cs.Logger.Debug("vote ignored and not added", "vote_height", vote.Height, "cs_height", cs.Height, "peer", peerID)
		return
	}

	// Check to see if the chain is configured to extend votes.
	if cs.state.ConsensusParams.ABCI.VoteExtensionsEnabled(cs.Height) {
		// The chain is configured to extend votes, check that the vote is
		// not for a nil block and verify the extensions signature against the
		// corresponding public key.

		var myAddr []byte
		if cs.privValidatorPubKey != nil {
			myAddr = cs.privValidatorPubKey.Address()
		}
		// Verify VoteExtension if precommit and not nil
		// https://github.com/tendermint/tendermint/issues/8487
		if vote.Type == tmproto.PrecommitType && !vote.BlockID.IsZero() &&
			!bytes.Equal(vote.ValidatorAddress, myAddr) { // Skip the VerifyVoteExtension call if the vote was issued by this validator.

			// The core fields of the vote message were already validated in the
			// consensus reactor when the vote was received.
			// Here, we verify the signature of the vote extension included in the vote
			// message.
			_, val := cs.state.Validators.GetByIndex(vote.ValidatorIndex)
			if err := vote.VerifyExtension(cs.state.ChainID, val.PubKey); err != nil {
				return false, err
			}

			if err = cs.blockExec.VerifyVoteExtension(context.TODO(), vote); err != nil {
				return false, err
			}
		}
	} else {
		// Vote extensions are not enabled on the network.
		// strip the extension data from the vote in case any is present.
		//
		// TODO punish a peer if it sent a vote with an extension when the feature
		// is disabled on the network.
		// https://github.com/tendermint/tendermint/issues/8565
		if stripped := vote.StripExtension(); stripped {
			cs.Logger.Error("vote included extension data but vote extensions are not enabled", "peer", peerID)
		}
	}

	height := cs.Height
	added, err = cs.Votes.AddVote(vote, peerID)
	if !added {
		// Either duplicate, or error upon cs.Votes.AddByIndex()
		return
	}
	if vote.Round == cs.Round {
		vals := cs.state.Validators
		_, val := vals.GetByIndex(vote.ValidatorIndex)
		cs.metrics.MarkVoteReceived(vote.Type, val.VotingPower, vals.TotalVotingPower())
	}

	if err := cs.eventBus.PublishEventVote(types.EventDataVote{Vote: vote}); err != nil {
		return added, err
	}
	cs.evsw.FireEvent(types.EventVote, vote)

	switch vote.Type {
	case cmtproto.PrevoteType:
		prevotes := cs.Votes.Prevotes(vote.Round)
		cs.Logger.Debug("added vote to prevote", "vote", vote, "prevotes", prevotes.StringShort())

		// If +2/3 prevotes for a block or nil for *any* round:
		if blockID, ok := prevotes.TwoThirdsMajority(); ok {
			// There was a polka!
			// If we're locked but this is a recent polka, unlock.
			// If it matches our ProposalBlock, update the ValidBlock

			// Unlock if `cs.LockedRound < vote.Round <= cs.Round`
			// NOTE: If vote.Round > cs.Round, we'll deal with it when we get to vote.Round
			if (cs.LockedBlock != nil) &&
				(cs.LockedRound < vote.Round) &&
				(vote.Round <= cs.Round) &&
				!cs.LockedBlock.HashesTo(blockID.Hash) {

				cs.Logger.Debug("unlocking because of POL", "locked_round", cs.LockedRound, "pol_round", vote.Round)

				cs.LockedRound = -1
				cs.LockedBlock = nil
				cs.LockedBlockParts = nil

				if err := cs.eventBus.PublishEventUnlock(cs.RoundStateEvent()); err != nil {
					return added, err
				}
			}

			// Update Valid* if we can.
			// NOTE: our proposal block may be nil or not what received a polka..
			if len(blockID.Hash) != 0 && (cs.ValidRound < vote.Round) && (vote.Round == cs.Round) {
				if cs.ProposalBlock.HashesTo(blockID.Hash) {
					cs.Logger.Debug("updating valid block because of POL", "valid_round", cs.ValidRound, "pol_round", vote.Round)
					cs.ValidRound = vote.Round
					cs.ValidBlock = cs.ProposalBlock
					cs.ValidBlockParts = cs.ProposalBlockParts
				} else {
					cs.Logger.Debug(
						"valid block we do not know about; set ProposalBlock=nil",
						"proposal", log.NewLazyBlockHash(cs.ProposalBlock),
						"block_id", blockID.Hash,
					)

					// we're getting the wrong block
					cs.ProposalBlock = nil
				}

				if !cs.ProposalBlockParts.HasHeader(blockID.PartSetHeader) {
					cs.ProposalBlockParts = types.NewPartSetFromHeader(blockID.PartSetHeader)
				}

				cs.evsw.FireEvent(types.EventValidBlock, &cs.RoundState)
				if err := cs.eventBus.PublishEventValidBlock(cs.RoundStateEvent()); err != nil {
					return added, err
				}
			}
		}

		// If +2/3 prevotes for *anything* for future round:
		switch {
		case cs.Round < vote.Round && prevotes.HasTwoThirdsAny():
			// Round-skip if there is any 2/3+ of votes ahead of us
			cs.enterNewRound(height, vote.Round)

		case cs.Round == vote.Round && cstypes.RoundStepPrevote <= cs.Step: // current round
			blockID, ok := prevotes.TwoThirdsMajority()
			if ok && (cs.isProposalComplete() || len(blockID.Hash) == 0) {
				cs.enterPrecommit(height, vote.Round)
			} else if prevotes.HasTwoThirdsAny() {
				cs.enterPrevoteWait(height, vote.Round)
			}

		case cs.Proposal != nil && 0 <= cs.Proposal.POLRound && cs.Proposal.POLRound == vote.Round:
			// If the proposal is now complete, enter prevote of cs.Round.
			if cs.isProposalComplete() {
				cs.enterPrevote(height, cs.Round)
			}
		}

	case cmtproto.PrecommitType:
		precommits := cs.Votes.Precommits(vote.Round)
		cs.Logger.Debug("added vote to precommit",
			"height", vote.Height,
			"round", vote.Round,
			"validator", vote.ValidatorAddress.String(),
			"vote_timestamp", vote.Timestamp,
			"data", precommits.LogString())

		blockID, ok := precommits.TwoThirdsMajority()
		if ok {
			// Executed as TwoThirdsMajority could be from a higher round
			cs.enterNewRound(height, vote.Round)
			cs.enterPrecommit(height, vote.Round)

			if len(blockID.Hash) != 0 {
				cs.enterCommit(height, vote.Round)
				if cs.config.SkipTimeoutCommit && precommits.HasAll() {
					cs.enterNewRound(cs.Height, 0)
				}
			} else {
				cs.enterPrecommitWait(height, vote.Round)
			}
		} else if cs.Round <= vote.Round && precommits.HasTwoThirdsAny() {
			cs.enterNewRound(height, vote.Round)
			cs.enterPrecommitWait(height, vote.Round)
		}

	default:
		panic(fmt.Sprintf("unexpected vote type %v", vote.Type))
	}

	return added, err
}

// CONTRACT: cs.privValidator is not nil.
func (cs *State) signVote(
	msgType cmtproto.SignedMsgType,
	hash []byte,
	header types.PartSetHeader,
) (*types.Vote, error) {
	// Flush the WAL. Otherwise, we may not recompute the same vote to sign,
	// and the privValidator will refuse to sign anything.
	if err := cs.wal.FlushAndSync(); err != nil {
		return nil, err
	}

	if cs.privValidatorPubKey == nil {
		return nil, errPubKeyIsNotSet
	}

	addr := cs.privValidatorPubKey.Address()
	valIdx, _ := cs.Validators.GetByAddress(addr)

	vote := &types.Vote{
		ValidatorAddress: addr,
		ValidatorIndex:   valIdx,
		Height:           cs.Height,
		Round:            cs.Round,
		Timestamp:        cs.voteTime(),
		Type:             msgType,
		BlockID:          types.BlockID{Hash: hash, PartSetHeader: header},
	}

	extEnabled := cs.state.ConsensusParams.ABCI.VoteExtensionsEnabled(cs.Height)
	if msgType == tmproto.PrecommitType && !vote.BlockID.IsZero() {
		// if the signedMessage type is for a non-nil precommit, add
		// VoteExtension
		if extEnabled {
			ext, err := cs.blockExec.ExtendVote(context.TODO(), vote)
			if err != nil {
				return nil, err
			}
			vote.Extension = ext
		}
	}

	recoverable, err := types.SignAndCheckVote(vote, cs.privValidator, cs.state.ChainID, extEnabled && (msgType == tmproto.PrecommitType))
	if err != nil && !recoverable {
		panic(fmt.Sprintf("non-recoverable error when signing vote (%d/%d)", vote.Height, vote.Round))
	}

	return vote, err
}

func (cs *State) voteTime() time.Time {
	now := cmttime.Now()
	minVoteTime := now
	// Minimum time increment between blocks
	const timeIota = time.Millisecond
	// TODO: We should remove next line in case we don't vote for v in case cs.ProposalBlock == nil,
	// even if cs.LockedBlock != nil. See https://github.com/cometbft/cometbft/tree/main/spec/.
	if cs.LockedBlock != nil {
		// See the BFT time spec
		// https://github.com/cometbft/cometbft/blob/main/spec/consensus/bft-time.md
		minVoteTime = cs.LockedBlock.Time.Add(timeIota)
	} else if cs.ProposalBlock != nil {
		minVoteTime = cs.ProposalBlock.Time.Add(timeIota)
	}

	if now.After(minVoteTime) {
		return now
	}
	return minVoteTime
}

// sign the vote and publish on internalMsgQueue
<<<<<<< HEAD
func (cs *State) signAddVote(
	msgType tmproto.SignedMsgType,
	hash []byte,
	header types.PartSetHeader,
) *types.Vote {
=======
func (cs *State) signAddVote(msgType cmtproto.SignedMsgType, hash []byte, header types.PartSetHeader) *types.Vote {
>>>>>>> c67d2f78
	if cs.privValidator == nil { // the node does not have a key
		return nil
	}

	if cs.privValidatorPubKey == nil {
		// Vote won't be signed, but it's not critical.
		cs.Logger.Error(fmt.Sprintf("signAddVote: %v", errPubKeyIsNotSet))
		return nil
	}

	// If the node not in the validator set, do nothing.
	if !cs.Validators.HasAddress(cs.privValidatorPubKey.Address()) {
		return nil
	}

	// TODO: pass pubKey to signVote
	vote, err := cs.signVote(msgType, hash, header)
	if err != nil {
		cs.Logger.Error("failed signing vote", "height", cs.Height, "round", cs.Round, "vote", vote, "err", err)
		return nil
	}
	if !cs.state.ConsensusParams.ABCI.VoteExtensionsEnabled(vote.Height) {
		// The signer will sign the extension, make sure to remove the data on the way out
		vote.StripExtension()
	}
	cs.sendInternalMessage(msgInfo{&VoteMessage{vote}, ""})
	cs.Logger.Debug("signed and pushed vote", "height", cs.Height, "round", cs.Round, "vote", vote)
	return vote
}

// updatePrivValidatorPubKey get's the private validator public key and
// memoizes it. This func returns an error if the private validator is not
// responding or responds with an error.
func (cs *State) updatePrivValidatorPubKey() error {
	if cs.privValidator == nil {
		return nil
	}

	pubKey, err := cs.privValidator.GetPubKey()
	if err != nil {
		return err
	}
	cs.privValidatorPubKey = pubKey
	return nil
}

// look back to check existence of the node's consensus votes before joining consensus
func (cs *State) checkDoubleSigningRisk(height int64) error {
	if cs.privValidator != nil && cs.privValidatorPubKey != nil && cs.config.DoubleSignCheckHeight > 0 && height > 0 {
		valAddr := cs.privValidatorPubKey.Address()
		doubleSignCheckHeight := cs.config.DoubleSignCheckHeight
		if doubleSignCheckHeight > height {
			doubleSignCheckHeight = height
		}

		for i := int64(1); i < doubleSignCheckHeight; i++ {
			lastCommit := cs.blockStore.LoadSeenCommit(height - i)
			if lastCommit != nil {
				for sigIdx, s := range lastCommit.Signatures {
					if s.BlockIDFlag == types.BlockIDFlagCommit && bytes.Equal(s.ValidatorAddress, valAddr) {
						cs.Logger.Info("found signature from the same key", "sig", s, "idx", sigIdx, "height", height-i)
						return ErrSignatureFoundInPastBlocks
					}
				}
			}
		}
	}

	return nil
}

func (cs *State) calculatePrevoteMessageDelayMetrics() {
	if cs.Proposal == nil {
		return
	}

	ps := cs.Votes.Prevotes(cs.Round)
	pl := ps.List()

	sort.Slice(pl, func(i, j int) bool {
		return pl[i].Timestamp.Before(pl[j].Timestamp)
	})

	var votingPowerSeen int64
	for _, v := range pl {
		_, val := cs.Validators.GetByAddress(v.ValidatorAddress)
		votingPowerSeen += val.VotingPower
		if votingPowerSeen >= cs.Validators.TotalVotingPower()*2/3+1 {
			cs.metrics.QuorumPrevoteDelay.With("proposer_address", cs.Validators.GetProposer().Address.String()).Set(v.Timestamp.Sub(cs.Proposal.Timestamp).Seconds())
			break
		}
	}
	if ps.HasAll() {
		cs.metrics.FullPrevoteDelay.With("proposer_address", cs.Validators.GetProposer().Address.String()).Set(pl[len(pl)-1].Timestamp.Sub(cs.Proposal.Timestamp).Seconds())
	}
}

//---------------------------------------------------------

func CompareHRS(h1 int64, r1 int32, s1 cstypes.RoundStepType, h2 int64, r2 int32, s2 cstypes.RoundStepType) int {
	if h1 < h2 {
		return -1
	} else if h1 > h2 {
		return 1
	}
	if r1 < r2 {
		return -1
	} else if r1 > r2 {
		return 1
	}
	if s1 < s2 {
		return -1
	} else if s1 > s2 {
		return 1
	}
	return 0
}

// repairWalFile decodes messages from src (until the decoder errors) and
// writes them to dst.
func repairWalFile(src, dst string) error {
	in, err := os.Open(src)
	if err != nil {
		return err
	}
	defer in.Close()

	out, err := os.Create(dst)
	if err != nil {
		return err
	}
	defer out.Close()

	var (
		dec = NewWALDecoder(in)
		enc = NewWALEncoder(out)
	)

	// best-case repair (until first error is encountered)
	for {
		msg, err := dec.Decode()
		if err != nil {
			break
		}

		err = enc.Encode(msg)
		if err != nil {
			return fmt.Errorf("failed to encode msg: %w", err)
		}
	}

	return nil
}<|MERGE_RESOLUTION|>--- conflicted
+++ resolved
@@ -2125,7 +2125,7 @@
 		}
 		// Verify VoteExtension if precommit and not nil
 		// https://github.com/tendermint/tendermint/issues/8487
-		if vote.Type == tmproto.PrecommitType && !vote.BlockID.IsZero() &&
+		if vote.Type == cmtproto.PrecommitType && !vote.BlockID.IsZero() &&
 			!bytes.Equal(vote.ValidatorAddress, myAddr) { // Skip the VerifyVoteExtension call if the vote was issued by this validator.
 
 			// The core fields of the vote message were already validated in the
@@ -2315,7 +2315,7 @@
 	}
 
 	extEnabled := cs.state.ConsensusParams.ABCI.VoteExtensionsEnabled(cs.Height)
-	if msgType == tmproto.PrecommitType && !vote.BlockID.IsZero() {
+	if msgType == cmtproto.PrecommitType && !vote.BlockID.IsZero() {
 		// if the signedMessage type is for a non-nil precommit, add
 		// VoteExtension
 		if extEnabled {
@@ -2327,7 +2327,7 @@
 		}
 	}
 
-	recoverable, err := types.SignAndCheckVote(vote, cs.privValidator, cs.state.ChainID, extEnabled && (msgType == tmproto.PrecommitType))
+	recoverable, err := types.SignAndCheckVote(vote, cs.privValidator, cs.state.ChainID, extEnabled && (msgType == cmtproto.PrecommitType))
 	if err != nil && !recoverable {
 		panic(fmt.Sprintf("non-recoverable error when signing vote (%d/%d)", vote.Height, vote.Round))
 	}
@@ -2357,15 +2357,11 @@
 }
 
 // sign the vote and publish on internalMsgQueue
-<<<<<<< HEAD
 func (cs *State) signAddVote(
-	msgType tmproto.SignedMsgType,
+	msgType cmtproto.SignedMsgType,
 	hash []byte,
 	header types.PartSetHeader,
 ) *types.Vote {
-=======
-func (cs *State) signAddVote(msgType cmtproto.SignedMsgType, hash []byte, header types.PartSetHeader) *types.Vote {
->>>>>>> c67d2f78
 	if cs.privValidator == nil { // the node does not have a key
 		return nil
 	}
