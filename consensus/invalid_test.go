--- conflicted
+++ resolved
@@ -34,18 +34,6 @@
 	}
 
 	// this val sends a random precommit at each height
-<<<<<<< HEAD
-	byzValIdx := 0
-	byzVal := css[byzValIdx]
-	byzR := reactors[byzValIdx]
-
-	// update the doPrevote function to just send a valid precommit for a random block
-	// and otherwise disable the priv validator
-	byzVal.mtx.Lock()
-	pv := byzVal.privValidator
-	byzVal.doPrevote = func(height uint64, round int32) {
-		invalidDoPrevoteFunc(t, height, round, byzVal, byzR.Switch, pv)
-=======
 	node := rts.network.RandomNode()
 
 	byzState := rts.states[node.NodeID]
@@ -55,9 +43,8 @@
 	// block and otherwise disable the priv validator.
 	byzState.mtx.Lock()
 	privVal := byzState.privValidator
-	byzState.doPrevote = func(height int64, round int32) {
+	byzState.doPrevote = func(height uint64, round int32) {
 		invalidDoPrevoteFunc(t, height, round, byzState, byzReactor, privVal)
->>>>>>> 611dd5ad
 	}
 	byzState.mtx.Unlock()
 
@@ -79,11 +66,7 @@
 	wg.Wait()
 }
 
-<<<<<<< HEAD
-func invalidDoPrevoteFunc(t *testing.T, height uint64, round int32, cs *State, sw *p2p.Switch, pv types.PrivValidator) {
-=======
-func invalidDoPrevoteFunc(t *testing.T, height int64, round int32, cs *State, r *Reactor, pv types.PrivValidator) {
->>>>>>> 611dd5ad
+func invalidDoPrevoteFunc(t *testing.T, height uint64, round int32, cs *State, r *Reactor, pv types.PrivValidator) {
 	// routine to:
 	// - precommit for a random block
 	// - send precommit to all peers
