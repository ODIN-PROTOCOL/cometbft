--- conflicted
+++ resolved
@@ -223,41 +223,25 @@
 }
 
 func (p *Pruner) SetTxIndexerRetainHeight(height int64) error {
-<<<<<<< HEAD
-	// Ensure that all requests to set retain heights are serialized.
-=======
 	// Ensure that all requests to set retain heights via the application are
 	// serialized.
->>>>>>> 96f4ab8f
 	p.mtx.Lock()
 	defer p.mtx.Unlock()
 	if height <= 0 {
 		return ErrInvalidHeightValue
 	}
 
-<<<<<<< HEAD
-	currentRetainHeight, err := p.txIndexer.GetTxIndexerRetainHeight()
-=======
 	currentRetainHeight, err := p.txIndexer.GetRetainHeight()
->>>>>>> 96f4ab8f
 	if err != nil {
 		if !errors.Is(err, ErrKeyNotFound) {
 			return err
 		}
-<<<<<<< HEAD
-		return p.txIndexer.SetTxIndexerRetainHeight(height)
-=======
 		return p.txIndexer.SetRetainHeight(height)
->>>>>>> 96f4ab8f
 	}
 	if currentRetainHeight > height {
 		return ErrPrunerCannotLowerRetainHeight
 	}
-<<<<<<< HEAD
-	if err := p.txIndexer.SetTxIndexerRetainHeight(height); err != nil {
-=======
 	if err := p.txIndexer.SetRetainHeight(height); err != nil {
->>>>>>> 96f4ab8f
 		return err
 	}
 	// TODO call metrics
@@ -265,41 +249,25 @@
 }
 
 func (p *Pruner) SetBlockIndexerRetainHeight(height int64) error {
-<<<<<<< HEAD
-	// Ensure that all requests to set retain heights are serialized.
-=======
 	// Ensure that all requests to set retain heights via the application are
 	// serialized.
->>>>>>> 96f4ab8f
 	p.mtx.Lock()
 	defer p.mtx.Unlock()
 	if height <= 0 {
 		return ErrInvalidHeightValue
 	}
 
-<<<<<<< HEAD
-	currentRetainHeight, err := p.blockIndexer.GetBlockIndexerRetainHeight()
-=======
 	currentRetainHeight, err := p.blockIndexer.GetRetainHeight()
->>>>>>> 96f4ab8f
 	if err != nil {
 		if !errors.Is(err, ErrKeyNotFound) {
 			return err
 		}
-<<<<<<< HEAD
-		return p.blockIndexer.SetBlockIndexerRetainHeight(height)
-=======
 		return p.blockIndexer.SetRetainHeight(height)
->>>>>>> 96f4ab8f
 	}
 	if currentRetainHeight > height {
 		return ErrPrunerCannotLowerRetainHeight
 	}
-<<<<<<< HEAD
-	if err := p.blockIndexer.SetBlockIndexerRetainHeight(height); err != nil {
-=======
 	if err := p.blockIndexer.SetRetainHeight(height); err != nil {
->>>>>>> 96f4ab8f
 		return err
 	}
 	// TODO call metrics
@@ -327,21 +295,13 @@
 // GetTxIndexerRetainHeight is a convenience method for accessing the
 // GetTxIndexerRetainHeight method of the underlying indexer
 func (p *Pruner) GetTxIndexerRetainHeight() (int64, error) {
-<<<<<<< HEAD
-	return p.txIndexer.GetTxIndexerRetainHeight()
-=======
 	return p.txIndexer.GetRetainHeight()
->>>>>>> 96f4ab8f
 }
 
 // GetBlockIndexerRetainHeight is a convenience method for accessing the
 // GetBlockIndexerRetainHeight method of the underlying state store.
 func (p *Pruner) GetBlockIndexerRetainHeight() (int64, error) {
-<<<<<<< HEAD
-	return p.blockIndexer.GetBlockIndexerRetainHeight()
-=======
 	return p.blockIndexer.GetRetainHeight()
->>>>>>> 96f4ab8f
 }
 
 func (p *Pruner) pruneABCIResponses() {
@@ -420,11 +380,7 @@
 		p.logger.Error("Failed to prune tx indexer", "err", err, "targetRetainHeight", targetRetainHeight, "newTxIndexerRetainHeight", newTxIndexerRetainHeight)
 	} else if numPrunedTxIndexer > 0 {
 		// TODO call metrics
-<<<<<<< HEAD
-		p.logger.Info("Pruned tx indexer", "count", numPrunedTxIndexer, "newTxIndexerRetainHeight", newTxIndexerRetainHeight)
-=======
 		p.logger.Debug("Pruned tx indexer", "count", numPrunedTxIndexer, "newTxIndexerRetainHeight", newTxIndexerRetainHeight)
->>>>>>> 96f4ab8f
 	}
 	return newTxIndexerRetainHeight
 }
@@ -450,11 +406,7 @@
 		p.logger.Error("Failed to prune block indexer", "err", err, "targetRetainHeight", targetRetainHeight, "newBlockIndexerRetainHeight", newBlockIndexerRetainHeight)
 	} else if numPrunedBlockIndexer > 0 {
 		// TODO call metrics
-<<<<<<< HEAD
-		p.logger.Info("Pruned block indexer", "count", numPrunedBlockIndexer, "newBlockIndexerRetainHeight", newBlockIndexerRetainHeight)
-=======
 		p.logger.Debug("Pruned block indexer", "count", numPrunedBlockIndexer, "newBlockIndexerRetainHeight", newBlockIndexerRetainHeight)
->>>>>>> 96f4ab8f
 	}
 	return newBlockIndexerRetainHeight
 }
