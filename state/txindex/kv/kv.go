package kv

import (
	"bytes"
	"context"
	"encoding/hex"
	"errors"
	"fmt"
	"math"
	"math/big"
	"sort"
	"strconv"
	"strings"

	"github.com/cometbft/cometbft/libs/log"
	"github.com/cometbft/cometbft/state"

	"github.com/cosmos/gogoproto/proto"

	dbm "github.com/cometbft/cometbft-db"

	abci "github.com/cometbft/cometbft/abci/types"
	idxutil "github.com/cometbft/cometbft/internal/indexer"
	"github.com/cometbft/cometbft/libs/pubsub/query"
	"github.com/cometbft/cometbft/libs/pubsub/query/syntax"
	"github.com/cometbft/cometbft/state/indexer"
	"github.com/cometbft/cometbft/state/txindex"
	"github.com/cometbft/cometbft/types"
)

const (
	tagKeySeparator   = "/"
	eventSeqSeparator = "$es$"
)

var (
	LastTxIndexerRetainHeightKey = []byte("LastTxIndexerRetainHeightKey")
	TxIndexerRetainHeightKey     = []byte("TxIndexerRetainHeightKey")
)

// TxIndex is the simplest possible indexer, backed by key-value storage (levelDB).
type TxIndex struct {
	store dbm.DB
	// Number the events in the event list
	eventSeq int64

	log log.Logger
}

func (txi *TxIndex) Prune(retainHeight int64) (int64, int64, error) {
<<<<<<< HEAD
	// Returns the last retained height
	lastRetainHeight, err := txi.getLastTxIndexerRetainHeight()
=======
	// Returns numPruned, newRetainHeight, err
	// numPruned: the number of heights pruned. E.x. if heights {1, 3, 7} were pruned, numPruned == 3
	// newRetainHeight: new retain height after pruning
	// err: error

	lastRetainHeight, err := txi.getIndexerRetainHeight()
>>>>>>> 96f4ab8f
	if err != nil {
		return 0, 0, fmt.Errorf("failed to look up last block indexer retain height: %w", err)
	}
	if lastRetainHeight == 0 {
		lastRetainHeight = 1
	}

	ctx := context.Background()
	results, err := txi.Search(ctx, query.MustCompile(
		fmt.Sprintf("tx.height < %d AND tx.height >= %d", retainHeight, lastRetainHeight)))
	if err != nil {
<<<<<<< HEAD
		panic(err)
=======
		return 0, lastRetainHeight, err
>>>>>>> 96f4ab8f
	}
	if len(results) == 0 {
		return 0, lastRetainHeight, nil
	}

<<<<<<< HEAD
	sort.Sort(TxResultByHeight(results))
	for _, result := range results {
		err := txi.deleteResult(result)
		if err != nil {
			// If we crashed in the middle of pruning the height,
			// we assume this height is retained
			err2 := txi.setLastTxIndexerRetainHeight(result.Height)
			if err2 != nil {
				return result.Height - lastRetainHeight, result.Height, fmt.Errorf("error setting last retain height '%v' while handling handling result deletion error '%v'", err2, err)
			}
			return result.Height - lastRetainHeight, result.Height, err
		}
	}
	maxHeightPruned := results[len(results)-1].Height
	newRetainedHeight := maxHeightPruned + 1
	err = txi.setLastTxIndexerRetainHeight(newRetainedHeight)
	return newRetainedHeight - lastRetainHeight, newRetainedHeight, err
}

func (txi *TxIndex) SetTxIndexerRetainHeight(retainHeight int64) error {
	return txi.store.SetSync(TxIndexerRetainHeightKey, int64ToBytes(retainHeight))
}

func (txi *TxIndex) GetTxIndexerRetainHeight() (int64, error) {
=======
	batch := txi.store.NewBatch()
	closeBatch := func(batch dbm.Batch) {
		err := batch.Close()
		if err != nil {
			txi.log.Error(fmt.Sprintf("Error when closing tx indexer pruning batch: %v", err))
		}
	}
	defer closeBatch(batch)
	pruned := uint64(0)
	flush := func(batch dbm.Batch) error {
		err := batch.WriteSync()
		if err != nil {
			return fmt.Errorf("failed to flush tx indexer pruning batch %w", err)
		}
		err = batch.Close()
		if err != nil {
			txi.log.Error(fmt.Sprintf("Error when closing tx indexer pruning batch: %v", err))
		}
		return nil
	}

	sort.Sort(TxResultByHeight(results))
	numHeightsBatchPruned := int64(0)                     // number of heights pruned if counting batched
	currentBatchRetainedHeight := results[0].Height       // height retained if counting batched
	numHeightsPersistentlyPruned := int64(0)              // number of heights pruned persistently
	currentPersistentlyRetainedHeight := lastRetainHeight // height retained persistently
	for i, result := range results {
		errDeleteResult := txi.deleteResult(result, batch)
		if errDeleteResult != nil {
			// If we crashed in the middle of pruning the height,
			// we assume this height is retained
			errSetLastRetainHeight := txi.setIndexerRetainHeight(result.Height, batch)
			if errSetLastRetainHeight != nil {
				return 0, lastRetainHeight, fmt.Errorf("error setting last retain height '%v' while handling result deletion error '%v' for tx indexer", errSetLastRetainHeight, errDeleteResult)
			}
			errWriteBatch := batch.WriteSync()
			if errWriteBatch != nil {
				return 0, lastRetainHeight, fmt.Errorf("error writing tx indexer batch '%v' while handling result deletion error '%v'", errWriteBatch, errDeleteResult)
			}
			return result.Height - lastRetainHeight, result.Height, errDeleteResult
		}
		if i == len(results)-1 || results[i+1].Height > result.Height {
			numHeightsBatchPruned++
			currentBatchRetainedHeight = result.Height + 1
		}
		// flush every 1000 blocks to avoid batches becoming too large
		if pruned%1000 == 0 && pruned > 0 {
			err := flush(batch)
			if err != nil {
				return numHeightsPersistentlyPruned, currentPersistentlyRetainedHeight, err
			}
			numHeightsPersistentlyPruned = numHeightsBatchPruned
			currentPersistentlyRetainedHeight = currentBatchRetainedHeight
			batch = txi.store.NewBatch()
			defer closeBatch(batch)
		}
	}

	err = flush(batch)
	if err != nil {
		return numHeightsPersistentlyPruned, currentPersistentlyRetainedHeight, err
	}
	numHeightsPersistentlyPruned = numHeightsBatchPruned
	currentPersistentlyRetainedHeight = currentBatchRetainedHeight
	return numHeightsPersistentlyPruned, currentPersistentlyRetainedHeight, nil
}

func (txi *TxIndex) SetRetainHeight(retainHeight int64) error {
	return txi.store.SetSync(TxIndexerRetainHeightKey, int64ToBytes(retainHeight))
}

func (txi *TxIndex) GetRetainHeight() (int64, error) {
>>>>>>> 96f4ab8f
	buf, err := txi.store.Get(TxIndexerRetainHeightKey)
	if err != nil {
		return 0, err
	}
	if buf == nil {
		return 0, state.ErrKeyNotFound
	}
	height := int64FromBytes(buf)

	if height < 0 {
		return 0, state.ErrInvalidHeightValue
	}

	return height, nil
}

<<<<<<< HEAD
func (txi *TxIndex) setLastTxIndexerRetainHeight(height int64) error {
	return txi.store.SetSync(LastTxIndexerRetainHeightKey, int64ToBytes(height))
}

func (txi *TxIndex) getLastTxIndexerRetainHeight() (int64, error) {
=======
func (txi *TxIndex) setIndexerRetainHeight(height int64, batch dbm.Batch) error {
	return batch.Set(LastTxIndexerRetainHeightKey, int64ToBytes(height))
}

func (txi *TxIndex) getIndexerRetainHeight() (int64, error) {
>>>>>>> 96f4ab8f
	bz, err := txi.store.Get(LastTxIndexerRetainHeightKey)
	if errors.Is(err, state.ErrKeyNotFound) {
		return 0, nil
	}
	height := int64FromBytes(bz)
	if height < 0 {
		return 0, state.ErrInvalidHeightValue
	}
	return height, nil
}

// NewTxIndex creates new KV indexer.
func NewTxIndex(store dbm.DB) *TxIndex {
	return &TxIndex{
		store: store,
	}
}

func (txi *TxIndex) SetLogger(l log.Logger) {
	txi.log = l
}

// Get gets transaction from the TxIndex storage and returns it or nil if the
// transaction is not found.
func (txi *TxIndex) Get(hash []byte) (*abci.TxResult, error) {
	if len(hash) == 0 {
		return nil, txindex.ErrorEmptyHash
	}

	rawBytes, err := txi.store.Get(hash)
	if err != nil {
		panic(err)
	}
	if rawBytes == nil {
		return nil, nil
	}

	txResult := new(abci.TxResult)
	err = proto.Unmarshal(rawBytes, txResult)
	if err != nil {
		return nil, fmt.Errorf("error reading TxResult: %v", err)
	}

	return txResult, nil
}

// AddBatch indexes a batch of transactions using the given list of events. Each
// key that indexed from the tx's events is a composite of the event type and
// the respective attribute's key delimited by a "." (eg. "account.number").
// Any event with an empty type is not indexed.
func (txi *TxIndex) AddBatch(b *txindex.Batch) error {
	storeBatch := txi.store.NewBatch()
	defer storeBatch.Close()

	for _, result := range b.Ops {
		hash := types.Tx(result.Tx).Hash()

		// index tx by events
		err := txi.indexEvents(result, hash, storeBatch)
		if err != nil {
			return err
		}

		// index by height (always)
		err = storeBatch.Set(keyForHeight(result), hash)
		if err != nil {
			return err
		}

		rawBytes, err := proto.Marshal(result)
		if err != nil {
			return err
		}
		// index by hash (always)
		err = storeBatch.Set(hash, rawBytes)
		if err != nil {
			return err
		}
	}

	return storeBatch.WriteSync()
}

<<<<<<< HEAD
func (txi *TxIndex) deleteResult(result *abci.TxResult) error {
	hash := types.Tx(result.Tx).Hash()
	txi.deleteEvents(result)
	err := txi.store.Delete(keyForHeight(result))
	if err != nil {
		return err
	}
	err = txi.store.Delete(hash)
=======
func (txi *TxIndex) deleteResult(result *abci.TxResult, batch dbm.Batch) error {
	hash := types.Tx(result.Tx).Hash()
	err := txi.deleteEvents(result, batch)
	if err != nil {
		return err
	}
	err = batch.Delete(keyForHeight(result))
	if err != nil {
		return err
	}
	err = batch.Delete(hash)
>>>>>>> 96f4ab8f
	if err != nil {
		return err
	}
	return nil
}

// Index indexes a single transaction using the given list of events. Each key
// that indexed from the tx's events is a composite of the event type and the
// respective attribute's key delimited by a "." (eg. "account.number").
// Any event with an empty type is not indexed.
//
// If a transaction is indexed with the same hash as a previous transaction, it will
// be overwritten unless the tx result was NOT OK and the prior result was OK i.e.
// more transactions that successfully executed overwrite transactions that failed
// or successful yet older transactions.
func (txi *TxIndex) Index(result *abci.TxResult) error {
	b := txi.store.NewBatch()
	defer b.Close()

	hash := types.Tx(result.Tx).Hash()

	if !result.Result.IsOK() {
		oldResult, err := txi.Get(hash)
		if err != nil {
			return err
		}

		// if the new transaction failed and it's already indexed in an older block and was successful
		// we skip it as we want users to get the older successful transaction when they query.
		if oldResult != nil && oldResult.Result.Code == abci.CodeTypeOK {
			return nil
		}
	}

	// index tx by events
	err := txi.indexEvents(result, hash, b)
	if err != nil {
		return err
	}

	// index by height (always)
	err = b.Set(keyForHeight(result), hash)
	if err != nil {
		return err
	}

	rawBytes, err := proto.Marshal(result)
	if err != nil {
		return err
	}
	// index by hash (always)
	err = b.Set(hash, rawBytes)
	if err != nil {
		return err
	}

	return b.WriteSync()
}

<<<<<<< HEAD
func (txi *TxIndex) deleteEvents(result *abci.TxResult) {
	for _, event := range result.Result.Events {
		txi.eventSeq = txi.eventSeq + 1
		// only index events with a non-empty type
=======
func (txi *TxIndex) deleteEvents(result *abci.TxResult, batch dbm.Batch) error {
	for _, event := range result.Result.Events {
		// only delete events with a non-empty type
>>>>>>> 96f4ab8f
		if len(event.Type) == 0 {
			continue
		}

		for _, attr := range event.Attributes {
			if len(attr.Key) == 0 {
				continue
			}

<<<<<<< HEAD
			// index if `index: true` is set
			compositeTag := fmt.Sprintf("%s.%s", event.Type, attr.Key)
			// ensure event does not conflict with a reserved prefix key
			if compositeTag == types.TxHashKey || compositeTag == types.TxHeightKey {
				panic(fmt.Errorf("event type and attribute key \"%s\" is reserved; please use a different key", compositeTag))
			}
=======
			compositeTag := fmt.Sprintf("%s.%s", event.Type, attr.Key)
>>>>>>> 96f4ab8f
			if attr.GetIndex() {
				zeroKey := keyForEvent(compositeTag, attr.Value, result, 0)
				endKey := keyForEvent(compositeTag, attr.Value, result, math.MaxInt64)
				itr, err := txi.store.Iterator(zeroKey, endKey)
				if err != nil {
<<<<<<< HEAD
					panic(err)
				}
				for ; itr.Valid(); itr.Next() {
					err := txi.store.Delete(itr.Key())
					if err != nil {
						panic(err)
					}
				}
			}
		}
	}
=======
					return err
				}
				for ; itr.Valid(); itr.Next() {
					err := batch.Delete(itr.Key())
					if err != nil {
						return err
					}
				}
			}
		}
	}
	return nil
>>>>>>> 96f4ab8f
}

func (txi *TxIndex) indexEvents(result *abci.TxResult, hash []byte, store dbm.Batch) error {
	for _, event := range result.Result.Events {
		txi.eventSeq = txi.eventSeq + 1
		// only index events with a non-empty type
		if len(event.Type) == 0 {
			continue
		}

		for _, attr := range event.Attributes {
			if len(attr.Key) == 0 {
				continue
			}

			// index if `index: true` is set
			compositeTag := fmt.Sprintf("%s.%s", event.Type, attr.Key)
			// ensure event does not conflict with a reserved prefix key
			if compositeTag == types.TxHashKey || compositeTag == types.TxHeightKey {
				return fmt.Errorf("event type and attribute key \"%s\" is reserved; please use a different key", compositeTag)
			}
			if attr.GetIndex() {
				err := store.Set(keyForEvent(compositeTag, attr.Value, result, txi.eventSeq), hash)
				if err != nil {
					return err
				}
			}
		}
	}

	return nil
}

// Search performs a search using the given query.
//
// It breaks the query into conditions (like "tx.height > 5"). For each
// condition, it queries the DB index. One special use cases here: (1) if
// "tx.hash" is found, it returns tx result for it (2) for range queries it is
// better for the client to provide both lower and upper bounds, so we are not
// performing a full scan. Results from querying indexes are then intersected
// and returned to the caller, in no particular order.
//
// Search will exit early and return any result fetched so far,
// when a message is received on the context chan.
func (txi *TxIndex) Search(ctx context.Context, q *query.Query) ([]*abci.TxResult, error) {
	select {
	case <-ctx.Done():
		return make([]*abci.TxResult, 0), nil

	default:
	}

	var hashesInitialized bool
	filteredHashes := make(map[string][]byte)

	// get a list of conditions (like "tx.height > 5")
	conditions := q.Syntax()

	// if there is a hash condition, return the result immediately
	hash, ok, err := lookForHash(conditions)
	if err != nil {
		return nil, fmt.Errorf("error during searching for a hash in the query: %w", err)
	} else if ok {
		res, err := txi.Get(hash)
		switch {
		case err != nil:
			return []*abci.TxResult{}, fmt.Errorf("error while retrieving the result: %w", err)
		case res == nil:
			return []*abci.TxResult{}, nil
		default:
			return []*abci.TxResult{res}, nil
		}
	}

	// conditions to skip because they're handled before "everything else"
	skipIndexes := make([]int, 0)
	var heightInfo HeightInfo

	// If we are not matching events and tx.height = 3 occurs more than once, the later value will
	// overwrite the first one.
	conditions, heightInfo = dedupHeight(conditions)

	if !heightInfo.onlyHeightEq {
		skipIndexes = append(skipIndexes, heightInfo.heightEqIdx)
	}

	// extract ranges
	// if both upper and lower bounds exist, it's better to get them in order not
	// no iterate over kvs that are not within range.
	ranges, rangeIndexes, heightRange := indexer.LookForRangesWithHeight(conditions)
	heightInfo.heightRange = heightRange
	if len(ranges) > 0 {
		skipIndexes = append(skipIndexes, rangeIndexes...)

		for _, qr := range ranges {

			// If we have a query range over height and want to still look for
			// specific event values we do not want to simply return all
			// transactios in this height range. We remember the height range info
			// and pass it on to match() to take into account when processing events.
			if qr.Key == types.TxHeightKey && !heightInfo.onlyHeightRange {
				continue
			}
			if !hashesInitialized {
				filteredHashes = txi.matchRange(ctx, qr, startKey(qr.Key), filteredHashes, true, heightInfo)
				hashesInitialized = true

				// Ignore any remaining conditions if the first condition resulted
				// in no matches (assuming implicit AND operand).
				if len(filteredHashes) == 0 {
					break
				}
			} else {
				filteredHashes = txi.matchRange(ctx, qr, startKey(qr.Key), filteredHashes, false, heightInfo)
			}
		}
	}

	// if there is a height condition ("tx.height=3"), extract it

	// for all other conditions
	for i, c := range conditions {
		if intInSlice(i, skipIndexes) {
			continue
		}

		if !hashesInitialized {
			filteredHashes = txi.match(ctx, c, startKeyForCondition(c, heightInfo.height), filteredHashes, true, heightInfo)
			hashesInitialized = true

			// Ignore any remaining conditions if the first condition resulted
			// in no matches (assuming implicit AND operand).
			if len(filteredHashes) == 0 {
				break
			}
		} else {
			filteredHashes = txi.match(ctx, c, startKeyForCondition(c, heightInfo.height), filteredHashes, false, heightInfo)
		}
	}

	results := make([]*abci.TxResult, 0, len(filteredHashes))
	resultMap := make(map[string]struct{})
RESULTS_LOOP:
	for _, h := range filteredHashes {

		res, err := txi.Get(h)
		if err != nil {
			return nil, fmt.Errorf("failed to get Tx{%X}: %w", h, err)
		}
		hashString := string(h)
		if _, ok := resultMap[hashString]; !ok {
			resultMap[hashString] = struct{}{}
			results = append(results, res)
		}
		// Potentially exit early.
		select {
		case <-ctx.Done():
			break RESULTS_LOOP
		default:
		}
	}

	return results, nil
}

func lookForHash(conditions []syntax.Condition) (hash []byte, ok bool, err error) {
	for _, c := range conditions {
		if c.Tag == types.TxHashKey {
			decoded, err := hex.DecodeString(c.Arg.Value())
			return decoded, true, err
		}
	}
	return
}

func (txi *TxIndex) setTmpHashes(tmpHeights map[string][]byte, it dbm.Iterator) {
	eventSeq := extractEventSeqFromKey(it.Key())
	tmpHeights[string(it.Value())+eventSeq] = it.Value()
}

// match returns all matching txs by hash that meet a given condition and start
// key. An already filtered result (filteredHashes) is provided such that any
// non-intersecting matches are removed.
//
// NOTE: filteredHashes may be empty if no previous condition has matched.
func (txi *TxIndex) match(
	ctx context.Context,
	c syntax.Condition,
	startKeyBz []byte,
	filteredHashes map[string][]byte,
	firstRun bool,
	heightInfo HeightInfo,
) map[string][]byte {
	// A previous match was attempted but resulted in no matches, so we return
	// no matches (assuming AND operand).
	if !firstRun && len(filteredHashes) == 0 {
		return filteredHashes
	}

	tmpHashes := make(map[string][]byte)

	switch {
	case c.Op == syntax.TEq:
		it, err := dbm.IteratePrefix(txi.store, startKeyBz)
		if err != nil {
			panic(err)
		}
		defer it.Close()

	EQ_LOOP:
		for ; it.Valid(); it.Next() {

			// If we have a height range in a query, we need only transactions
			// for this height
			keyHeight, err := extractHeightFromKey(it.Key())
			if err != nil {
				txi.log.Error("failure to parse height from key:", err)
				continue
			}
			withinBounds, err := checkHeightConditions(heightInfo, keyHeight)
			if err != nil {
				txi.log.Error("failure checking for height bounds:", err)
				continue
			}
			if !withinBounds {
				continue
			}
			txi.setTmpHashes(tmpHashes, it)
			// Potentially exit early.
			select {
			case <-ctx.Done():
				break EQ_LOOP
			default:
			}
		}
		if err := it.Error(); err != nil {
			panic(err)
		}

	case c.Op == syntax.TExists:
		// XXX: can't use startKeyBz here because c.Operand is nil
		// (e.g. "account.owner/<nil>/" won't match w/ a single row)
		it, err := dbm.IteratePrefix(txi.store, startKey(c.Tag))
		if err != nil {
			panic(err)
		}
		defer it.Close()

	EXISTS_LOOP:
		for ; it.Valid(); it.Next() {
			keyHeight, err := extractHeightFromKey(it.Key())
			if err != nil {
				txi.log.Error("failure to parse height from key:", err)
				continue
			}
			withinBounds, err := checkHeightConditions(heightInfo, keyHeight)
			if err != nil {
				txi.log.Error("failure checking for height bounds:", err)
				continue
			}
			if !withinBounds {
				continue
			}
			txi.setTmpHashes(tmpHashes, it)

			// Potentially exit early.
			select {
			case <-ctx.Done():
				break EXISTS_LOOP
			default:
			}
		}
		if err := it.Error(); err != nil {
			panic(err)
		}

	case c.Op == syntax.TContains:
		// XXX: startKey does not apply here.
		// For example, if startKey = "account.owner/an/" and search query = "account.owner CONTAINS an"
		// we can't iterate with prefix "account.owner/an/" because we might miss keys like "account.owner/Ulan/"
		it, err := dbm.IteratePrefix(txi.store, startKey(c.Tag))
		if err != nil {
			panic(err)
		}
		defer it.Close()

	CONTAINS_LOOP:
		for ; it.Valid(); it.Next() {
			if !isTagKey(it.Key()) {
				continue
			}

			if strings.Contains(extractValueFromKey(it.Key()), c.Arg.Value()) {
				keyHeight, err := extractHeightFromKey(it.Key())
				if err != nil {
					txi.log.Error("failure to parse height from key:", err)
					continue
				}
				withinBounds, err := checkHeightConditions(heightInfo, keyHeight)
				if err != nil {
					txi.log.Error("failure checking for height bounds:", err)
					continue
				}
				if !withinBounds {
					continue
				}
				txi.setTmpHashes(tmpHashes, it)
			}

			// Potentially exit early.
			select {
			case <-ctx.Done():
				break CONTAINS_LOOP
			default:
			}
		}
		if err := it.Error(); err != nil {
			panic(err)
		}
	default:
		panic("other operators should be handled already")
	}

	if len(tmpHashes) == 0 || firstRun {
		// Either:
		//
		// 1. Regardless if a previous match was attempted, which may have had
		// results, but no match was found for the current condition, then we
		// return no matches (assuming AND operand).
		//
		// 2. A previous match was not attempted, so we return all results.
		return tmpHashes
	}

	// Remove/reduce matches in filteredHashes that were not found in this
	// match (tmpHashes).
REMOVE_LOOP:
	for k, v := range filteredHashes {
		tmpHash := tmpHashes[k]
		if tmpHash == nil || !bytes.Equal(tmpHash, v) {
			delete(filteredHashes, k)

			// Potentially exit early.
			select {
			case <-ctx.Done():
				break REMOVE_LOOP
			default:
			}
		}
	}

	return filteredHashes
}

// matchRange returns all matching txs by hash that meet a given queryRange and
// start key. An already filtered result (filteredHashes) is provided such that
// any non-intersecting matches are removed.
//
// NOTE: filteredHashes may be empty if no previous condition has matched.
func (txi *TxIndex) matchRange(
	ctx context.Context,
	qr indexer.QueryRange,
	startKey []byte,
	filteredHashes map[string][]byte,
	firstRun bool,
	heightInfo HeightInfo,
) map[string][]byte {
	// A previous match was attempted but resulted in no matches, so we return
	// no matches (assuming AND operand).
	if !firstRun && len(filteredHashes) == 0 {
		return filteredHashes
	}

	tmpHashes := make(map[string][]byte)

	it, err := dbm.IteratePrefix(txi.store, startKey)
	if err != nil {
		panic(err)
	}
	defer it.Close()

LOOP:
	for ; it.Valid(); it.Next() {
		if !isTagKey(it.Key()) {
			continue
		}

		if _, ok := qr.AnyBound().(*big.Float); ok {
			v := new(big.Int)
			v, ok := v.SetString(extractValueFromKey(it.Key()), 10)
			var vF *big.Float
			if !ok {
				vF, _, err = big.ParseFloat(extractValueFromKey(it.Key()), 10, 125, big.ToNearestEven)
				if err != nil {
					continue LOOP
				}

			}
			if qr.Key != types.TxHeightKey {
				keyHeight, err := extractHeightFromKey(it.Key())
				if err != nil {
					txi.log.Error("failure to parse height from key:", err)
					continue
				}
				withinBounds, err := checkHeightConditions(heightInfo, keyHeight)
				if err != nil {
					txi.log.Error("failure checking for height bounds:", err)
					continue
				}
				if !withinBounds {
					continue
				}
			}
			var withinBounds bool
			var err error
			if !ok {
				withinBounds, err = idxutil.CheckBounds(qr, vF)
			} else {
				withinBounds, err = idxutil.CheckBounds(qr, v)
			}
			if err != nil {
				txi.log.Error("failed to parse bounds:", err)
			} else {
				if withinBounds {
					txi.setTmpHashes(tmpHashes, it)
				}
			}

			// XXX: passing time in a ABCI Events is not yet implemented
			// case time.Time:
			// 	v := strconv.ParseInt(extractValueFromKey(it.Key()), 10, 64)
			// 	if v == r.upperBound {
			// 		break
			// 	}
		}

		// Potentially exit early.
		select {
		case <-ctx.Done():
			break LOOP
		default:
		}
	}
	if err := it.Error(); err != nil {
		panic(err)
	}

	if len(tmpHashes) == 0 || firstRun {
		// Either:
		//
		// 1. Regardless if a previous match was attempted, which may have had
		// results, but no match was found for the current condition, then we
		// return no matches (assuming AND operand).
		//
		// 2. A previous match was not attempted, so we return all results.
		return tmpHashes
	}

	// Remove/reduce matches in filteredHashes that were not found in this
	// match (tmpHashes).
REMOVE_LOOP:
	for k, v := range filteredHashes {
		tmpHash := tmpHashes[k]
		if tmpHash == nil || !bytes.Equal(tmpHashes[k], v) {
			delete(filteredHashes, k)

			// Potentially exit early.
			select {
			case <-ctx.Done():
				break REMOVE_LOOP
			default:
			}
		}
	}

	return filteredHashes
}

// Keys

func isTagKey(key []byte) bool {
	// Normally, if the event was indexed with an event sequence, the number of
	// tags should 4. Alternatively it should be 3 if the event was not indexed
	// with the corresponding event sequence. However, some attribute values in
	// production can contain the tag separator. Therefore, the condition is >= 3.
	numTags := strings.Count(string(key), tagKeySeparator)
	return numTags >= 3
}

func extractHeightFromKey(key []byte) (int64, error) {
	parts := strings.SplitN(string(key), tagKeySeparator, -1)

	return strconv.ParseInt(parts[len(parts)-2], 10, 64)
}
func extractValueFromKey(key []byte) string {
	keyString := string(key)
	parts := strings.SplitN(keyString, tagKeySeparator, -1)
	partsLen := len(parts)
	value := strings.TrimPrefix(keyString, parts[0]+tagKeySeparator)

	suffix := ""
	suffixLen := 2

	for i := 1; i <= suffixLen; i++ {
		suffix = tagKeySeparator + parts[partsLen-i] + suffix
	}
	return strings.TrimSuffix(value, suffix)

}

func extractEventSeqFromKey(key []byte) string {
	parts := strings.SplitN(string(key), tagKeySeparator, -1)

	lastEl := parts[len(parts)-1]

	if strings.Contains(lastEl, eventSeqSeparator) {
		return strings.SplitN(lastEl, eventSeqSeparator, 2)[1]
	}
	return "0"
}
func keyForEvent(key string, value string, result *abci.TxResult, eventSeq int64) []byte {
	return []byte(fmt.Sprintf("%s/%s/%d/%d%s",
		key,
		value,
		result.Height,
		result.Index,
		eventSeqSeparator+strconv.FormatInt(eventSeq, 10),
	))
}

func keyForHeight(result *abci.TxResult) []byte {
	return []byte(fmt.Sprintf("%s/%d/%d/%d%s",
		types.TxHeightKey,
		result.Height,
		result.Height,
		result.Index,
		// Added to facilitate having the eventSeq in event keys
		// Otherwise queries break expecting 5 entries
		eventSeqSeparator+"0",
	))
}

func startKeyForCondition(c syntax.Condition, height int64) []byte {
	if height > 0 {
		return startKey(c.Tag, c.Arg.Value(), height)
	}
	return startKey(c.Tag, c.Arg.Value())
}

func startKey(fields ...interface{}) []byte {
	var b bytes.Buffer
	for _, f := range fields {
		b.Write([]byte(fmt.Sprintf("%v", f) + tagKeySeparator))
	}
	return b.Bytes()
}<|MERGE_RESOLUTION|>--- conflicted
+++ resolved
@@ -48,17 +48,12 @@
 }
 
 func (txi *TxIndex) Prune(retainHeight int64) (int64, int64, error) {
-<<<<<<< HEAD
-	// Returns the last retained height
-	lastRetainHeight, err := txi.getLastTxIndexerRetainHeight()
-=======
 	// Returns numPruned, newRetainHeight, err
 	// numPruned: the number of heights pruned. E.x. if heights {1, 3, 7} were pruned, numPruned == 3
 	// newRetainHeight: new retain height after pruning
 	// err: error
 
 	lastRetainHeight, err := txi.getIndexerRetainHeight()
->>>>>>> 96f4ab8f
 	if err != nil {
 		return 0, 0, fmt.Errorf("failed to look up last block indexer retain height: %w", err)
 	}
@@ -70,42 +65,12 @@
 	results, err := txi.Search(ctx, query.MustCompile(
 		fmt.Sprintf("tx.height < %d AND tx.height >= %d", retainHeight, lastRetainHeight)))
 	if err != nil {
-<<<<<<< HEAD
-		panic(err)
-=======
 		return 0, lastRetainHeight, err
->>>>>>> 96f4ab8f
 	}
 	if len(results) == 0 {
 		return 0, lastRetainHeight, nil
 	}
 
-<<<<<<< HEAD
-	sort.Sort(TxResultByHeight(results))
-	for _, result := range results {
-		err := txi.deleteResult(result)
-		if err != nil {
-			// If we crashed in the middle of pruning the height,
-			// we assume this height is retained
-			err2 := txi.setLastTxIndexerRetainHeight(result.Height)
-			if err2 != nil {
-				return result.Height - lastRetainHeight, result.Height, fmt.Errorf("error setting last retain height '%v' while handling handling result deletion error '%v'", err2, err)
-			}
-			return result.Height - lastRetainHeight, result.Height, err
-		}
-	}
-	maxHeightPruned := results[len(results)-1].Height
-	newRetainedHeight := maxHeightPruned + 1
-	err = txi.setLastTxIndexerRetainHeight(newRetainedHeight)
-	return newRetainedHeight - lastRetainHeight, newRetainedHeight, err
-}
-
-func (txi *TxIndex) SetTxIndexerRetainHeight(retainHeight int64) error {
-	return txi.store.SetSync(TxIndexerRetainHeightKey, int64ToBytes(retainHeight))
-}
-
-func (txi *TxIndex) GetTxIndexerRetainHeight() (int64, error) {
-=======
 	batch := txi.store.NewBatch()
 	closeBatch := func(batch dbm.Batch) {
 		err := batch.Close()
@@ -178,7 +143,6 @@
 }
 
 func (txi *TxIndex) GetRetainHeight() (int64, error) {
->>>>>>> 96f4ab8f
 	buf, err := txi.store.Get(TxIndexerRetainHeightKey)
 	if err != nil {
 		return 0, err
@@ -195,19 +159,11 @@
 	return height, nil
 }
 
-<<<<<<< HEAD
-func (txi *TxIndex) setLastTxIndexerRetainHeight(height int64) error {
-	return txi.store.SetSync(LastTxIndexerRetainHeightKey, int64ToBytes(height))
-}
-
-func (txi *TxIndex) getLastTxIndexerRetainHeight() (int64, error) {
-=======
 func (txi *TxIndex) setIndexerRetainHeight(height int64, batch dbm.Batch) error {
 	return batch.Set(LastTxIndexerRetainHeightKey, int64ToBytes(height))
 }
 
 func (txi *TxIndex) getIndexerRetainHeight() (int64, error) {
->>>>>>> 96f4ab8f
 	bz, err := txi.store.Get(LastTxIndexerRetainHeightKey)
 	if errors.Is(err, state.ErrKeyNotFound) {
 		return 0, nil
@@ -291,16 +247,6 @@
 	return storeBatch.WriteSync()
 }
 
-<<<<<<< HEAD
-func (txi *TxIndex) deleteResult(result *abci.TxResult) error {
-	hash := types.Tx(result.Tx).Hash()
-	txi.deleteEvents(result)
-	err := txi.store.Delete(keyForHeight(result))
-	if err != nil {
-		return err
-	}
-	err = txi.store.Delete(hash)
-=======
 func (txi *TxIndex) deleteResult(result *abci.TxResult, batch dbm.Batch) error {
 	hash := types.Tx(result.Tx).Hash()
 	err := txi.deleteEvents(result, batch)
@@ -312,7 +258,6 @@
 		return err
 	}
 	err = batch.Delete(hash)
->>>>>>> 96f4ab8f
 	if err != nil {
 		return err
 	}
@@ -372,16 +317,9 @@
 	return b.WriteSync()
 }
 
-<<<<<<< HEAD
-func (txi *TxIndex) deleteEvents(result *abci.TxResult) {
-	for _, event := range result.Result.Events {
-		txi.eventSeq = txi.eventSeq + 1
-		// only index events with a non-empty type
-=======
 func (txi *TxIndex) deleteEvents(result *abci.TxResult, batch dbm.Batch) error {
 	for _, event := range result.Result.Events {
 		// only delete events with a non-empty type
->>>>>>> 96f4ab8f
 		if len(event.Type) == 0 {
 			continue
 		}
@@ -391,34 +329,12 @@
 				continue
 			}
 
-<<<<<<< HEAD
-			// index if `index: true` is set
 			compositeTag := fmt.Sprintf("%s.%s", event.Type, attr.Key)
-			// ensure event does not conflict with a reserved prefix key
-			if compositeTag == types.TxHashKey || compositeTag == types.TxHeightKey {
-				panic(fmt.Errorf("event type and attribute key \"%s\" is reserved; please use a different key", compositeTag))
-			}
-=======
-			compositeTag := fmt.Sprintf("%s.%s", event.Type, attr.Key)
->>>>>>> 96f4ab8f
 			if attr.GetIndex() {
 				zeroKey := keyForEvent(compositeTag, attr.Value, result, 0)
 				endKey := keyForEvent(compositeTag, attr.Value, result, math.MaxInt64)
 				itr, err := txi.store.Iterator(zeroKey, endKey)
 				if err != nil {
-<<<<<<< HEAD
-					panic(err)
-				}
-				for ; itr.Valid(); itr.Next() {
-					err := txi.store.Delete(itr.Key())
-					if err != nil {
-						panic(err)
-					}
-				}
-			}
-		}
-	}
-=======
 					return err
 				}
 				for ; itr.Valid(); itr.Next() {
@@ -431,7 +347,6 @@
 		}
 	}
 	return nil
->>>>>>> 96f4ab8f
 }
 
 func (txi *TxIndex) indexEvents(result *abci.TxResult, hash []byte, store dbm.Batch) error {
