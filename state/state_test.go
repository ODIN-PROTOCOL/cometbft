package state_test

import (
	"bytes"
	"fmt"
	"math"
	"math/big"
	"os"
	"testing"

	"github.com/stretchr/testify/assert"
	"github.com/stretchr/testify/require"

	dbm "github.com/tendermint/tm-db"

	abci "github.com/tendermint/tendermint/abci/types"
	cfg "github.com/tendermint/tendermint/config"
	"github.com/tendermint/tendermint/crypto/ed25519"
	cryptoenc "github.com/tendermint/tendermint/crypto/encoding"
	tmrand "github.com/tendermint/tendermint/libs/rand"
	tmstate "github.com/tendermint/tendermint/proto/tendermint/state"
	tmproto "github.com/tendermint/tendermint/proto/tendermint/types"
	sm "github.com/tendermint/tendermint/state"
	sf "github.com/tendermint/tendermint/state/test/factory"
	"github.com/tendermint/tendermint/types"
)

// setupTestCase does setup common to all test cases.
func setupTestCase(t *testing.T) (func(t *testing.T), dbm.DB, sm.State) {
	config := cfg.ResetTestRoot("state_")
	dbType := dbm.BackendType(config.DBBackend)
	stateDB, err := dbm.NewDB("state", dbType, config.DBDir())
	stateStore := sm.NewStore(stateDB)
	require.NoError(t, err)
	state, err := stateStore.LoadFromDBOrGenesisFile(config.GenesisFile())
	assert.NoError(t, err, "expected no error on LoadStateFromDBOrGenesisFile")
	err = stateStore.Save(state)
	require.NoError(t, err)

	tearDown := func(t *testing.T) { os.RemoveAll(config.RootDir) }

	return tearDown, stateDB, state
}

// TestStateCopy tests the correct copying behavior of State.
func TestStateCopy(t *testing.T) {
	tearDown, _, state := setupTestCase(t)
	defer tearDown(t)
	assert := assert.New(t)

	stateCopy := state.Copy()

	assert.True(state.Equals(stateCopy),
		fmt.Sprintf("expected state and its copy to be identical.\ngot: %v\nexpected: %v\n",
			stateCopy, state))

	stateCopy.LastBlockHeight++
	stateCopy.LastValidators = state.Validators
	assert.False(state.Equals(stateCopy), fmt.Sprintf(`expected states to be different. got same
        %v`, state))
}

// TestMakeGenesisStateNilValidators tests state's consistency when genesis file's validators field is nil.
func TestMakeGenesisStateNilValidators(t *testing.T) {
	doc := types.GenesisDoc{
		ChainID:    "dummy",
		Validators: nil,
	}
	require.Nil(t, doc.ValidateAndComplete())
	state, err := sm.MakeGenesisState(&doc)
	require.Nil(t, err)
	require.Equal(t, 0, len(state.Validators.Validators))
	require.Equal(t, 0, len(state.NextValidators.Validators))
}

// TestStateSaveLoad tests saving and loading State from a db.
func TestStateSaveLoad(t *testing.T) {
	tearDown, stateDB, state := setupTestCase(t)
	defer tearDown(t)
	stateStore := sm.NewStore(stateDB)
	assert := assert.New(t)

	state.LastBlockHeight++
	state.LastValidators = state.Validators
	err := stateStore.Save(state)
	require.NoError(t, err)

	loadedState, err := stateStore.Load()
	require.NoError(t, err)
	assert.True(state.Equals(loadedState),
		fmt.Sprintf("expected state and its copy to be identical.\ngot: %v\nexpected: %v\n",
			loadedState, state))
}

// TestABCIResponsesSaveLoad tests saving and loading ABCIResponses.
func TestABCIResponsesSaveLoad1(t *testing.T) {
	tearDown, stateDB, state := setupTestCase(t)
	defer tearDown(t)
	stateStore := sm.NewStore(stateDB)
	assert := assert.New(t)

	state.LastBlockHeight++

	// Build mock responses.
	block := sf.MakeBlock(state, 2, new(types.Commit))

	abciResponses := new(tmstate.ABCIResponses)
	dtxs := make([]*abci.ResponseDeliverTx, 2)
	abciResponses.DeliverTxs = dtxs

	abciResponses.DeliverTxs[0] = &abci.ResponseDeliverTx{Data: []byte("foo"), Events: nil}
	abciResponses.DeliverTxs[1] = &abci.ResponseDeliverTx{Data: []byte("bar"), Log: "ok", Events: nil}
	abciResponses.EndBlock = &abci.ResponseEndBlock{ValidatorUpdates: []abci.ValidatorUpdate{
		types.TM2PB.NewValidatorUpdate(ed25519.GenPrivKey().PubKey(), 10),
	}}

	err := stateStore.SaveABCIResponses(block.Height, abciResponses)
	require.NoError(t, err)
	loadedABCIResponses, err := stateStore.LoadABCIResponses(block.Height)
	assert.Nil(err)
	assert.Equal(abciResponses, loadedABCIResponses,
		fmt.Sprintf("ABCIResponses don't match:\ngot:       %v\nexpected: %v\n",
			loadedABCIResponses, abciResponses))
}

// TestResultsSaveLoad tests saving and loading ABCI results.
func TestABCIResponsesSaveLoad2(t *testing.T) {
	tearDown, stateDB, _ := setupTestCase(t)
	defer tearDown(t)
	assert := assert.New(t)

	stateStore := sm.NewStore(stateDB)

	cases := [...]struct {
		// Height is implied to equal index+2,
		// as block 1 is created from genesis.
		added    []*abci.ResponseDeliverTx
		expected []*abci.ResponseDeliverTx
	}{
		0: {
			nil,
			nil,
		},
		1: {
			[]*abci.ResponseDeliverTx{
				{Code: 32, Data: []byte("Hello"), Log: "Huh?"},
			},
			[]*abci.ResponseDeliverTx{
				{Code: 32, Data: []byte("Hello")},
			}},
		2: {
			[]*abci.ResponseDeliverTx{
				{Code: 383},
				{
					Data: []byte("Gotcha!"),
					Events: []abci.Event{
						{Type: "type1", Attributes: []abci.EventAttribute{{Key: []byte("a"), Value: []byte("1")}}},
						{Type: "type2", Attributes: []abci.EventAttribute{{Key: []byte("build"), Value: []byte("stuff")}}},
					},
				},
			},
			[]*abci.ResponseDeliverTx{
				{Code: 383, Data: nil},
				{Code: 0, Data: []byte("Gotcha!"), Events: []abci.Event{
					{Type: "type1", Attributes: []abci.EventAttribute{{Key: []byte("a"), Value: []byte("1")}}},
					{Type: "type2", Attributes: []abci.EventAttribute{{Key: []byte("build"), Value: []byte("stuff")}}},
				}},
			}},
		3: {
			nil,
			nil,
		},
		4: {
			[]*abci.ResponseDeliverTx{nil},
			nil,
		},
	}

	// Query all before, this should return error.
	for i := range cases {
		h := int64(i + 1)
		res, err := stateStore.LoadABCIResponses(h)
		assert.Error(err, "%d: %#v", i, res)
	}

	// Add all cases.
	for i, tc := range cases {
		h := int64(i + 1) // last block height, one below what we save
		responses := &tmstate.ABCIResponses{
			BeginBlock: &abci.ResponseBeginBlock{},
			DeliverTxs: tc.added,
			EndBlock:   &abci.ResponseEndBlock{},
		}
		err := stateStore.SaveABCIResponses(h, responses)
		require.NoError(t, err)
	}

	// Query all before, should return expected value.
	for i, tc := range cases {
		h := int64(i + 1)
		res, err := stateStore.LoadABCIResponses(h)
		if assert.NoError(err, "%d", i) {
			t.Log(res)
			responses := &tmstate.ABCIResponses{
				BeginBlock: &abci.ResponseBeginBlock{},
				DeliverTxs: tc.expected,
				EndBlock:   &abci.ResponseEndBlock{},
			}
			assert.Equal(sm.ABCIResponsesResultsHash(responses), sm.ABCIResponsesResultsHash(res), "%d", i)
		}
	}
}

// TestValidatorSimpleSaveLoad tests saving and loading validators.
func TestValidatorSimpleSaveLoad(t *testing.T) {
	tearDown, stateDB, state := setupTestCase(t)
	defer tearDown(t)
	assert := assert.New(t)

	statestore := sm.NewStore(stateDB)

	// Can't load anything for height 0.
	_, err := statestore.LoadValidators(0)
	assert.IsType(sm.ErrNoValSetForHeight{}, err, "expected err at height 0")

	// Should be able to load for height 1.
	v, err := statestore.LoadValidators(1)
	assert.Nil(err, "expected no err at height 1")
	assert.Equal(v.Hash(), state.Validators.Hash(), "expected validator hashes to match")

	// Should be able to load for height 2.
	v, err = statestore.LoadValidators(2)
	assert.Nil(err, "expected no err at height 2")
	assert.Equal(v.Hash(), state.NextValidators.Hash(), "expected validator hashes to match")

	// Increment height, save; should be able to load for next & next next height.
	state.LastBlockHeight++
	nextHeight := state.LastBlockHeight + 1
	err = statestore.Save(state)
	require.NoError(t, err)
	vp0, err := statestore.LoadValidators(nextHeight + 0)
	assert.Nil(err, "expected no err")
	vp1, err := statestore.LoadValidators(nextHeight + 1)
	assert.Nil(err, "expected no err")
	assert.Equal(vp0.Hash(), state.Validators.Hash(), "expected validator hashes to match")
	assert.Equal(vp1.Hash(), state.NextValidators.Hash(), "expected next validator hashes to match")
}

// TestValidatorChangesSaveLoad tests saving and loading a validator set with changes.
func TestOneValidatorChangesSaveLoad(t *testing.T) {
	tearDown, stateDB, state := setupTestCase(t)
	defer tearDown(t)
	stateStore := sm.NewStore(stateDB)

	// Change vals at these heights.
	changeHeights := []int64{1, 2, 4, 5, 10, 15, 16, 17, 20}
	N := len(changeHeights)

	// Build the validator history by running updateState
	// with the right validator set for each height.
	highestHeight := changeHeights[N-1] + 5
	changeIndex := 0
	_, val := state.Validators.GetByIndex(0)
	power := val.VotingPower
	var err error
	var validatorUpdates []*types.Validator
	for i := int64(1); i < highestHeight; i++ {
		// When we get to a change height, use the next pubkey.
		if changeIndex < len(changeHeights) && i == changeHeights[changeIndex] {
			changeIndex++
			power++
		}
		header, blockID, responses := makeHeaderPartsResponsesValPowerChange(t, state, power)
		validatorUpdates, err = types.PB2TM.ValidatorUpdates(responses.EndBlock.ValidatorUpdates)
		require.NoError(t, err)
		state, err = sm.UpdateState(state, blockID, &header, responses, validatorUpdates)
		require.NoError(t, err)
		err = stateStore.Save(state)
		require.NoError(t, err)
	}

	// On each height change, increment the power by one.
	testCases := make([]int64, highestHeight)
	changeIndex = 0
	power = val.VotingPower
	for i := int64(1); i < highestHeight+1; i++ {
		// We get to the height after a change height use the next pubkey (note
		// our counter starts at 0 this time).
		if changeIndex < len(changeHeights) && i == changeHeights[changeIndex]+1 {
			changeIndex++
			power++
		}
		testCases[i-1] = power
	}

	for i, power := range testCases {
		v, err := stateStore.LoadValidators(int64(i + 1 + 1)) // +1 because vset changes delayed by 1 block.
		assert.Nil(t, err, fmt.Sprintf("expected no err at height %d", i))
		assert.Equal(t, v.Size(), 1, "validator set size is greater than 1: %d", v.Size())
		_, val := v.GetByIndex(0)

		assert.Equal(t, val.VotingPower, power, fmt.Sprintf(`unexpected powerat
                height %d`, i))
	}
}

func TestProposerFrequency(t *testing.T) {

	// some explicit test cases
	testCases := []struct {
		powers []int64
	}{
		// 2 vals
		{[]int64{1, 1}},
		{[]int64{1, 2}},
		{[]int64{1, 100}},
		{[]int64{5, 5}},
		{[]int64{5, 100}},
		{[]int64{50, 50}},
		{[]int64{50, 100}},
		{[]int64{1, 1000}},

		// 3 vals
		{[]int64{1, 1, 1}},
		{[]int64{1, 2, 3}},
		{[]int64{1, 2, 3}},
		{[]int64{1, 1, 10}},
		{[]int64{1, 1, 100}},
		{[]int64{1, 10, 100}},
		{[]int64{1, 1, 1000}},
		{[]int64{1, 10, 1000}},
		{[]int64{1, 100, 1000}},

		// 4 vals
		{[]int64{1, 1, 1, 1}},
		{[]int64{1, 2, 3, 4}},
		{[]int64{1, 1, 1, 10}},
		{[]int64{1, 1, 1, 100}},
		{[]int64{1, 1, 1, 1000}},
		{[]int64{1, 1, 10, 100}},
		{[]int64{1, 1, 10, 1000}},
		{[]int64{1, 1, 100, 1000}},
		{[]int64{1, 10, 100, 1000}},
	}

	for caseNum, testCase := range testCases {
		// run each case 5 times to sample different
		// initial priorities
		for i := 0; i < 5; i++ {
			valSet := genValSetWithPowers(testCase.powers)
			testProposerFreq(t, caseNum, valSet)
		}
	}

	// some random test cases with up to 100 validators
	maxVals := 100
	maxPower := 1000
	nTestCases := 5
	for i := 0; i < nTestCases; i++ {
		N := tmrand.Int()%maxVals + 1
		vals := make([]*types.Validator, N)
		totalVotePower := int64(0)
		for j := 0; j < N; j++ {
			// make sure votePower > 0
			votePower := int64(tmrand.Int()%maxPower) + 1
			totalVotePower += votePower
			privVal := types.NewMockPV()
			pubKey, err := privVal.GetPubKey()
			require.NoError(t, err)
			val := types.NewValidator(pubKey, votePower)
			val.ProposerPriority = tmrand.Int64()
			vals[j] = val
		}
		valSet := types.NewValidatorSet(vals)
		valSet.RescalePriorities(totalVotePower)
		testProposerFreq(t, i, valSet)
	}
}

// new val set with given powers and random initial priorities
func genValSetWithPowers(powers []int64) *types.ValidatorSet {
	size := len(powers)
	vals := make([]*types.Validator, size)
	totalVotePower := int64(0)
	for i := 0; i < size; i++ {
		totalVotePower += powers[i]
		val := types.NewValidator(ed25519.GenPrivKey().PubKey(), powers[i])
		val.ProposerPriority = tmrand.Int64()
		vals[i] = val
	}
	valSet := types.NewValidatorSet(vals)
	valSet.RescalePriorities(totalVotePower)
	return valSet
}

// test a proposer appears as frequently as expected
func testProposerFreq(t *testing.T, caseNum int, valSet *types.ValidatorSet) {
	N := valSet.Size()
	totalPower := valSet.TotalVotingPower()

	// run the proposer selection and track frequencies
	runMult := 1
	runs := int(totalPower) * runMult
	freqs := make([]int, N)
	for i := 0; i < runs; i++ {
		prop := valSet.GetProposer()
		idx, _ := valSet.GetByAddress(prop.Address)
		freqs[idx]++
		valSet.IncrementProposerPriority(1)
	}

	// assert frequencies match expected (max off by 1)
	for i, freq := range freqs {
		_, val := valSet.GetByIndex(int32(i))
		expectFreq := int(val.VotingPower) * runMult
		gotFreq := freq
		abs := int(math.Abs(float64(expectFreq - gotFreq)))

		// max bound on expected vs seen freq was proven
		// to be 1 for the 2 validator case in
		// https://github.com/cwgoes/tm-proposer-idris
		// and inferred to generalize to N-1
		bound := N - 1
		require.True(
			t,
			abs <= bound,
			fmt.Sprintf("Case %d val %d (%d): got %d, expected %d", caseNum, i, N, gotFreq, expectFreq),
		)
	}
}

// TestProposerPriorityDoesNotGetResetToZero assert that we preserve accum when calling updateState
// see https://github.com/tendermint/tendermint/issues/2718
func TestProposerPriorityDoesNotGetResetToZero(t *testing.T) {
	tearDown, _, state := setupTestCase(t)
	defer tearDown(t)
	val1VotingPower := int64(10)
	val1PubKey := ed25519.GenPrivKey().PubKey()
	val1 := &types.Validator{Address: val1PubKey.Address(), PubKey: val1PubKey, VotingPower: val1VotingPower}

	state.Validators = types.NewValidatorSet([]*types.Validator{val1})
	state.NextValidators = state.Validators

	// NewValidatorSet calls IncrementProposerPriority but uses on a copy of val1
	assert.EqualValues(t, 0, val1.ProposerPriority)

	block := sf.MakeBlock(state, state.LastBlockHeight+1, new(types.Commit))
<<<<<<< HEAD
	blockID := types.BlockID{Hash: block.Hash(), PartSetHeader: block.MakePartSet(testPartSize).Header()}
=======
	bps, err := block.MakePartSet(testPartSize)
	require.NoError(t, err)
	blockID := types.BlockID{Hash: block.Hash(), PartSetHeader: bps.Header()}
>>>>>>> b2409b33
	abciResponses := &tmstate.ABCIResponses{
		BeginBlock: &abci.ResponseBeginBlock{},
		EndBlock:   &abci.ResponseEndBlock{ValidatorUpdates: nil},
	}
	validatorUpdates, err := types.PB2TM.ValidatorUpdates(abciResponses.EndBlock.ValidatorUpdates)
	require.NoError(t, err)
	updatedState, err := sm.UpdateState(state, blockID, &block.Header, abciResponses, validatorUpdates)
	assert.NoError(t, err)
	curTotal := val1VotingPower
	// one increment step and one validator: 0 + power - total_power == 0
	assert.Equal(t, 0+val1VotingPower-curTotal, updatedState.NextValidators.Validators[0].ProposerPriority)

	// add a validator
	val2PubKey := ed25519.GenPrivKey().PubKey()
	val2VotingPower := int64(100)
	fvp, err := cryptoenc.PubKeyToProto(val2PubKey)
	require.NoError(t, err)

	updateAddVal := abci.ValidatorUpdate{PubKey: fvp, Power: val2VotingPower}
	validatorUpdates, err = types.PB2TM.ValidatorUpdates([]abci.ValidatorUpdate{updateAddVal})
	assert.NoError(t, err)
	updatedState2, err := sm.UpdateState(updatedState, blockID, &block.Header, abciResponses, validatorUpdates)
	assert.NoError(t, err)

	require.Equal(t, len(updatedState2.NextValidators.Validators), 2)
	_, updatedVal1 := updatedState2.NextValidators.GetByAddress(val1PubKey.Address())
	_, addedVal2 := updatedState2.NextValidators.GetByAddress(val2PubKey.Address())

	// adding a validator should not lead to a ProposerPriority equal to zero (unless the combination of averaging and
	// incrementing would cause so; which is not the case here)
	// Steps from adding new validator:
	// 0 - val1 prio is 0, TVP after add:
	wantVal1Prio := int64(0)
	totalPowerAfter := val1VotingPower + val2VotingPower
	// 1. Add - Val2 should be initially added with (-123) =>
	wantVal2Prio := -(totalPowerAfter + (totalPowerAfter >> 3))
	// 2. Scale - noop
	// 3. Center - with avg, resulting val2:-61, val1:62
	avg := big.NewInt(0).Add(big.NewInt(wantVal1Prio), big.NewInt(wantVal2Prio))
	avg.Div(avg, big.NewInt(2))
	wantVal2Prio -= avg.Int64() // -61
	wantVal1Prio -= avg.Int64() // 62

	// 4. Steps from IncrementProposerPriority
	wantVal1Prio += val1VotingPower // 72
	wantVal2Prio += val2VotingPower // 39
	wantVal1Prio -= totalPowerAfter // -38 as val1 is proposer

	assert.Equal(t, wantVal1Prio, updatedVal1.ProposerPriority)
	assert.Equal(t, wantVal2Prio, addedVal2.ProposerPriority)

	// Updating a validator does not reset the ProposerPriority to zero:
	// 1. Add - Val2 VotingPower change to 1 =>
	updatedVotingPowVal2 := int64(1)
	updateVal := abci.ValidatorUpdate{PubKey: fvp, Power: updatedVotingPowVal2}
	validatorUpdates, err = types.PB2TM.ValidatorUpdates([]abci.ValidatorUpdate{updateVal})
	assert.NoError(t, err)

	// this will cause the diff of priorities (77)
	// to be larger than threshold == 2*totalVotingPower (22):
	updatedState3, err := sm.UpdateState(updatedState2, blockID, &block.Header, abciResponses, validatorUpdates)
	assert.NoError(t, err)

	require.Equal(t, len(updatedState3.NextValidators.Validators), 2)
	_, prevVal1 := updatedState3.Validators.GetByAddress(val1PubKey.Address())
	_, prevVal2 := updatedState3.Validators.GetByAddress(val2PubKey.Address())
	_, updatedVal1 = updatedState3.NextValidators.GetByAddress(val1PubKey.Address())
	_, updatedVal2 := updatedState3.NextValidators.GetByAddress(val2PubKey.Address())

	// 2. Scale
	// old prios: v1(10):-38, v2(1):39
	wantVal1Prio = prevVal1.ProposerPriority
	wantVal2Prio = prevVal2.ProposerPriority
	// scale to diffMax = 22 = 2 * tvp, diff=39-(-38)=77
	// new totalPower
	totalPower := updatedVal1.VotingPower + updatedVal2.VotingPower
	dist := wantVal2Prio - wantVal1Prio
	// ratio := (dist + 2*totalPower - 1) / 2*totalPower = 98/22 = 4
	ratio := (dist + 2*totalPower - 1) / (2 * totalPower)
	// v1(10):-38/4, v2(1):39/4
	wantVal1Prio /= ratio // -9
	wantVal2Prio /= ratio // 9

	// 3. Center - noop
	// 4. IncrementProposerPriority() ->
	// v1(10):-9+10, v2(1):9+1 -> v2 proposer so subsract tvp(11)
	// v1(10):1, v2(1):-1
	wantVal2Prio += updatedVal2.VotingPower // 10 -> prop
	wantVal1Prio += updatedVal1.VotingPower // 1
	wantVal2Prio -= totalPower              // -1

	assert.Equal(t, wantVal2Prio, updatedVal2.ProposerPriority)
	assert.Equal(t, wantVal1Prio, updatedVal1.ProposerPriority)
}

func TestProposerPriorityProposerAlternates(t *testing.T) {
	// Regression test that would fail if the inner workings of
	// IncrementProposerPriority change.
	// Additionally, make sure that same power validators alternate if both
	// have the same voting power (and the 2nd was added later).
	tearDown, _, state := setupTestCase(t)
	defer tearDown(t)
	val1VotingPower := int64(10)
	val1PubKey := ed25519.GenPrivKey().PubKey()
	val1 := &types.Validator{Address: val1PubKey.Address(), PubKey: val1PubKey, VotingPower: val1VotingPower}

	// reset state validators to above validator
	state.Validators = types.NewValidatorSet([]*types.Validator{val1})
	state.NextValidators = state.Validators
	// we only have one validator:
	assert.Equal(t, val1PubKey.Address(), state.Validators.Proposer.Address)

	block := sf.MakeBlock(state, state.LastBlockHeight+1, new(types.Commit))
<<<<<<< HEAD
	blockID := types.BlockID{Hash: block.Hash(), PartSetHeader: block.MakePartSet(testPartSize).Header()}
=======
	bps, err := block.MakePartSet(testPartSize)
	require.NoError(t, err)
	blockID := types.BlockID{Hash: block.Hash(), PartSetHeader: bps.Header()}
>>>>>>> b2409b33
	// no updates:
	abciResponses := &tmstate.ABCIResponses{
		BeginBlock: &abci.ResponseBeginBlock{},
		EndBlock:   &abci.ResponseEndBlock{ValidatorUpdates: nil},
	}
	validatorUpdates, err := types.PB2TM.ValidatorUpdates(abciResponses.EndBlock.ValidatorUpdates)
	require.NoError(t, err)

	updatedState, err := sm.UpdateState(state, blockID, &block.Header, abciResponses, validatorUpdates)
	assert.NoError(t, err)

	// 0 + 10 (initial prio) - 10 (avg) - 10 (mostest - total) = -10
	totalPower := val1VotingPower
	wantVal1Prio := 0 + val1VotingPower - totalPower
	assert.Equal(t, wantVal1Prio, updatedState.NextValidators.Validators[0].ProposerPriority)
	assert.Equal(t, val1PubKey.Address(), updatedState.NextValidators.Proposer.Address)

	// add a validator with the same voting power as the first
	val2PubKey := ed25519.GenPrivKey().PubKey()
	fvp, err := cryptoenc.PubKeyToProto(val2PubKey)
	require.NoError(t, err)
	updateAddVal := abci.ValidatorUpdate{PubKey: fvp, Power: val1VotingPower}
	validatorUpdates, err = types.PB2TM.ValidatorUpdates([]abci.ValidatorUpdate{updateAddVal})
	assert.NoError(t, err)

	updatedState2, err := sm.UpdateState(updatedState, blockID, &block.Header, abciResponses, validatorUpdates)
	assert.NoError(t, err)

	require.Equal(t, len(updatedState2.NextValidators.Validators), 2)
	assert.Equal(t, updatedState2.Validators, updatedState.NextValidators)

	// val1 will still be proposer as val2 just got added:
	assert.Equal(t, val1PubKey.Address(), updatedState.NextValidators.Proposer.Address)
	assert.Equal(t, updatedState2.Validators.Proposer.Address, updatedState2.NextValidators.Proposer.Address)
	assert.Equal(t, updatedState2.Validators.Proposer.Address, val1PubKey.Address())
	assert.Equal(t, updatedState2.NextValidators.Proposer.Address, val1PubKey.Address())

	_, updatedVal1 := updatedState2.NextValidators.GetByAddress(val1PubKey.Address())
	_, oldVal1 := updatedState2.Validators.GetByAddress(val1PubKey.Address())
	_, updatedVal2 := updatedState2.NextValidators.GetByAddress(val2PubKey.Address())

	// 1. Add
	val2VotingPower := val1VotingPower
	totalPower = val1VotingPower + val2VotingPower           // 20
	v2PrioWhenAddedVal2 := -(totalPower + (totalPower >> 3)) // -22
	// 2. Scale - noop
	// 3. Center
	avgSum := big.NewInt(0).Add(big.NewInt(v2PrioWhenAddedVal2), big.NewInt(oldVal1.ProposerPriority))
	avg := avgSum.Div(avgSum, big.NewInt(2))                   // -11
	expectedVal2Prio := v2PrioWhenAddedVal2 - avg.Int64()      // -11
	expectedVal1Prio := oldVal1.ProposerPriority - avg.Int64() // 11
	// 4. Increment
	expectedVal2Prio += val2VotingPower // -11 + 10 = -1
	expectedVal1Prio += val1VotingPower // 11 + 10 == 21
	expectedVal1Prio -= totalPower      // 1, val1 proposer

	assert.EqualValues(t, expectedVal1Prio, updatedVal1.ProposerPriority)
	assert.EqualValues(
		t,
		expectedVal2Prio,
		updatedVal2.ProposerPriority,
		"unexpected proposer priority for validator: %v",
		updatedVal2,
	)

	validatorUpdates, err = types.PB2TM.ValidatorUpdates(abciResponses.EndBlock.ValidatorUpdates)
	require.NoError(t, err)

	updatedState3, err := sm.UpdateState(updatedState2, blockID, &block.Header, abciResponses, validatorUpdates)
	assert.NoError(t, err)

	assert.Equal(t, updatedState3.Validators.Proposer.Address, updatedState3.NextValidators.Proposer.Address)

	assert.Equal(t, updatedState3.Validators, updatedState2.NextValidators)
	_, updatedVal1 = updatedState3.NextValidators.GetByAddress(val1PubKey.Address())
	_, updatedVal2 = updatedState3.NextValidators.GetByAddress(val2PubKey.Address())

	// val1 will still be proposer:
	assert.Equal(t, val1PubKey.Address(), updatedState3.NextValidators.Proposer.Address)

	// check if expected proposer prio is matched:
	// Increment
	expectedVal2Prio2 := expectedVal2Prio + val2VotingPower // -1 + 10 = 9
	expectedVal1Prio2 := expectedVal1Prio + val1VotingPower // 1 + 10 == 11
	expectedVal1Prio2 -= totalPower                         // -9, val1 proposer

	assert.EqualValues(
		t,
		expectedVal1Prio2,
		updatedVal1.ProposerPriority,
		"unexpected proposer priority for validator: %v",
		updatedVal2,
	)
	assert.EqualValues(
		t,
		expectedVal2Prio2,
		updatedVal2.ProposerPriority,
		"unexpected proposer priority for validator: %v",
		updatedVal2,
	)

	// no changes in voting power and both validators have same voting power
	// -> proposers should alternate:
	oldState := updatedState3
	abciResponses = &tmstate.ABCIResponses{
		BeginBlock: &abci.ResponseBeginBlock{},
		EndBlock:   &abci.ResponseEndBlock{ValidatorUpdates: nil},
	}
	validatorUpdates, err = types.PB2TM.ValidatorUpdates(abciResponses.EndBlock.ValidatorUpdates)
	require.NoError(t, err)

	oldState, err = sm.UpdateState(oldState, blockID, &block.Header, abciResponses, validatorUpdates)
	assert.NoError(t, err)
	expectedVal1Prio2 = 1
	expectedVal2Prio2 = -1
	expectedVal1Prio = -9
	expectedVal2Prio = 9

	for i := 0; i < 1000; i++ {
		// no validator updates:
		abciResponses := &tmstate.ABCIResponses{
			BeginBlock: &abci.ResponseBeginBlock{},
			EndBlock:   &abci.ResponseEndBlock{ValidatorUpdates: nil},
		}
		validatorUpdates, err = types.PB2TM.ValidatorUpdates(abciResponses.EndBlock.ValidatorUpdates)
		require.NoError(t, err)

		updatedState, err := sm.UpdateState(oldState, blockID, &block.Header, abciResponses, validatorUpdates)
		assert.NoError(t, err)
		// alternate (and cyclic priorities):
		assert.NotEqual(
			t,
			updatedState.Validators.Proposer.Address,
			updatedState.NextValidators.Proposer.Address,
			"iter: %v",
			i,
		)
		assert.Equal(t, oldState.Validators.Proposer.Address, updatedState.NextValidators.Proposer.Address, "iter: %v", i)

		_, updatedVal1 = updatedState.NextValidators.GetByAddress(val1PubKey.Address())
		_, updatedVal2 = updatedState.NextValidators.GetByAddress(val2PubKey.Address())

		if i%2 == 0 {
			assert.Equal(t, updatedState.Validators.Proposer.Address, val2PubKey.Address())
			assert.Equal(t, expectedVal1Prio, updatedVal1.ProposerPriority) // -19
			assert.Equal(t, expectedVal2Prio, updatedVal2.ProposerPriority) // 0
		} else {
			assert.Equal(t, updatedState.Validators.Proposer.Address, val1PubKey.Address())
			assert.Equal(t, expectedVal1Prio2, updatedVal1.ProposerPriority) // -9
			assert.Equal(t, expectedVal2Prio2, updatedVal2.ProposerPriority) // -10
		}
		// update for next iteration:
		oldState = updatedState
	}
}

func TestLargeGenesisValidator(t *testing.T) {
	tearDown, _, state := setupTestCase(t)
	defer tearDown(t)

	genesisVotingPower := types.MaxTotalVotingPower / 1000
	genesisPubKey := ed25519.GenPrivKey().PubKey()
	// fmt.Println("genesis addr: ", genesisPubKey.Address())
	genesisVal := &types.Validator{
		Address:     genesisPubKey.Address(),
		PubKey:      genesisPubKey,
		VotingPower: genesisVotingPower,
	}
	// reset state validators to above validator
	state.Validators = types.NewValidatorSet([]*types.Validator{genesisVal})
	state.NextValidators = state.Validators
	require.True(t, len(state.Validators.Validators) == 1)

	// update state a few times with no validator updates
	// asserts that the single validator's ProposerPrio stays the same
	oldState := state
	for i := 0; i < 10; i++ {
		// no updates:
		abciResponses := &tmstate.ABCIResponses{
			BeginBlock: &abci.ResponseBeginBlock{},
			EndBlock:   &abci.ResponseEndBlock{ValidatorUpdates: nil},
		}
		validatorUpdates, err := types.PB2TM.ValidatorUpdates(abciResponses.EndBlock.ValidatorUpdates)
		require.NoError(t, err)

		block := sf.MakeBlock(oldState, oldState.LastBlockHeight+1, new(types.Commit))
<<<<<<< HEAD
		blockID := types.BlockID{Hash: block.Hash(), PartSetHeader: block.MakePartSet(testPartSize).Header()}
=======
		bps, err := block.MakePartSet(testPartSize)
		require.NoError(t, err)
		blockID := types.BlockID{Hash: block.Hash(), PartSetHeader: bps.Header()}
>>>>>>> b2409b33

		updatedState, err := sm.UpdateState(oldState, blockID, &block.Header, abciResponses, validatorUpdates)
		require.NoError(t, err)
		// no changes in voting power (ProposerPrio += VotingPower == Voting in 1st round; than shiftByAvg == 0,
		// than -Total == -Voting)
		// -> no change in ProposerPrio (stays zero):
		assert.EqualValues(t, oldState.NextValidators, updatedState.NextValidators)
		assert.EqualValues(t, 0, updatedState.NextValidators.Proposer.ProposerPriority)

		oldState = updatedState
	}
	// add another validator, do a few iterations (create blocks),
	// add more validators with same voting power as the 2nd
	// let the genesis validator "unbond",
	// see how long it takes until the effect wears off and both begin to alternate
	// see: https://github.com/tendermint/tendermint/issues/2960
	firstAddedValPubKey := ed25519.GenPrivKey().PubKey()
	firstAddedValVotingPower := int64(10)
	fvp, err := cryptoenc.PubKeyToProto(firstAddedValPubKey)
	require.NoError(t, err)
	firstAddedVal := abci.ValidatorUpdate{PubKey: fvp, Power: firstAddedValVotingPower}
	validatorUpdates, err := types.PB2TM.ValidatorUpdates([]abci.ValidatorUpdate{firstAddedVal})
	assert.NoError(t, err)
	abciResponses := &tmstate.ABCIResponses{
		BeginBlock: &abci.ResponseBeginBlock{},
		EndBlock:   &abci.ResponseEndBlock{ValidatorUpdates: []abci.ValidatorUpdate{firstAddedVal}},
	}
	block := sf.MakeBlock(oldState, oldState.LastBlockHeight+1, new(types.Commit))
<<<<<<< HEAD
	blockID := types.BlockID{Hash: block.Hash(), PartSetHeader: block.MakePartSet(testPartSize).Header()}
=======

	bps, err := block.MakePartSet(testPartSize)
	require.NoError(t, err)

	blockID := types.BlockID{Hash: block.Hash(), PartSetHeader: bps.Header()}
>>>>>>> b2409b33
	updatedState, err := sm.UpdateState(oldState, blockID, &block.Header, abciResponses, validatorUpdates)
	require.NoError(t, err)

	lastState := updatedState
	for i := 0; i < 200; i++ {
		// no updates:
		abciResponses := &tmstate.ABCIResponses{
			BeginBlock: &abci.ResponseBeginBlock{},
			EndBlock:   &abci.ResponseEndBlock{ValidatorUpdates: nil},
		}
		validatorUpdates, err := types.PB2TM.ValidatorUpdates(abciResponses.EndBlock.ValidatorUpdates)
		require.NoError(t, err)

		block := sf.MakeBlock(lastState, lastState.LastBlockHeight+1, new(types.Commit))
<<<<<<< HEAD
		blockID := types.BlockID{Hash: block.Hash(), PartSetHeader: block.MakePartSet(testPartSize).Header()}
=======

		bps, err = block.MakePartSet(testPartSize)
		require.NoError(t, err)

		blockID := types.BlockID{Hash: block.Hash(), PartSetHeader: bps.Header()}
>>>>>>> b2409b33

		updatedStateInner, err := sm.UpdateState(lastState, blockID, &block.Header, abciResponses, validatorUpdates)
		require.NoError(t, err)
		lastState = updatedStateInner
	}
	// set state to last state of above iteration
	state = lastState

	// set oldState to state before above iteration
	oldState = updatedState
	_, oldGenesisVal := oldState.NextValidators.GetByAddress(genesisVal.Address)
	_, newGenesisVal := state.NextValidators.GetByAddress(genesisVal.Address)
	_, addedOldVal := oldState.NextValidators.GetByAddress(firstAddedValPubKey.Address())
	_, addedNewVal := state.NextValidators.GetByAddress(firstAddedValPubKey.Address())
	// expect large negative proposer priority for both (genesis validator decreased, 2nd validator increased):
	assert.True(t, oldGenesisVal.ProposerPriority > newGenesisVal.ProposerPriority)
	assert.True(t, addedOldVal.ProposerPriority < addedNewVal.ProposerPriority)

	// add 10 validators with the same voting power as the one added directly after genesis:
	for i := 0; i < 10; i++ {
		addedPubKey := ed25519.GenPrivKey().PubKey()
		ap, err := cryptoenc.PubKeyToProto(addedPubKey)
		require.NoError(t, err)
		addedVal := abci.ValidatorUpdate{PubKey: ap, Power: firstAddedValVotingPower}
		validatorUpdates, err := types.PB2TM.ValidatorUpdates([]abci.ValidatorUpdate{addedVal})
		assert.NoError(t, err)

		abciResponses := &tmstate.ABCIResponses{
			BeginBlock: &abci.ResponseBeginBlock{},
			EndBlock:   &abci.ResponseEndBlock{ValidatorUpdates: []abci.ValidatorUpdate{addedVal}},
		}
		block := sf.MakeBlock(oldState, oldState.LastBlockHeight+1, new(types.Commit))
<<<<<<< HEAD
		blockID := types.BlockID{Hash: block.Hash(), PartSetHeader: block.MakePartSet(testPartSize).Header()}
=======
		bps, err := block.MakePartSet(testPartSize)
		require.NoError(t, err)

		blockID := types.BlockID{Hash: block.Hash(), PartSetHeader: bps.Header()}
>>>>>>> b2409b33
		state, err = sm.UpdateState(state, blockID, &block.Header, abciResponses, validatorUpdates)
		require.NoError(t, err)
	}
	require.Equal(t, 10+2, len(state.NextValidators.Validators))

	// remove genesis validator:
	gp, err := cryptoenc.PubKeyToProto(genesisPubKey)
	require.NoError(t, err)
	removeGenesisVal := abci.ValidatorUpdate{PubKey: gp, Power: 0}
	abciResponses = &tmstate.ABCIResponses{
		BeginBlock: &abci.ResponseBeginBlock{},
		EndBlock:   &abci.ResponseEndBlock{ValidatorUpdates: []abci.ValidatorUpdate{removeGenesisVal}},
	}
<<<<<<< HEAD
	block = sf.MakeBlock(oldState, oldState.LastBlockHeight+1, new(types.Commit))
	blockID = types.BlockID{Hash: block.Hash(), PartSetHeader: block.MakePartSet(testPartSize).Header()}
=======

	block = sf.MakeBlock(oldState, oldState.LastBlockHeight+1, new(types.Commit))
	require.NoError(t, err)

	bps, err = block.MakePartSet(testPartSize)
	require.NoError(t, err)

	blockID = types.BlockID{Hash: block.Hash(), PartSetHeader: bps.Header()}
>>>>>>> b2409b33
	validatorUpdates, err = types.PB2TM.ValidatorUpdates(abciResponses.EndBlock.ValidatorUpdates)
	require.NoError(t, err)
	updatedState, err = sm.UpdateState(state, blockID, &block.Header, abciResponses, validatorUpdates)
	require.NoError(t, err)
	// only the first added val (not the genesis val) should be left
	assert.Equal(t, 11, len(updatedState.NextValidators.Validators))

	// call update state until the effect for the 3rd added validator
	// being proposer for a long time after the genesis validator left wears off:
	curState := updatedState
	count := 0
	isProposerUnchanged := true
	for isProposerUnchanged {
		abciResponses := &tmstate.ABCIResponses{
			BeginBlock: &abci.ResponseBeginBlock{},
			EndBlock:   &abci.ResponseEndBlock{ValidatorUpdates: nil},
		}
		validatorUpdates, err = types.PB2TM.ValidatorUpdates(abciResponses.EndBlock.ValidatorUpdates)
		require.NoError(t, err)
		block = sf.MakeBlock(curState, curState.LastBlockHeight+1, new(types.Commit))
<<<<<<< HEAD
		blockID = types.BlockID{Hash: block.Hash(), PartSetHeader: block.MakePartSet(testPartSize).Header()}
=======

		bps, err := block.MakePartSet(testPartSize)
		require.NoError(t, err)

		blockID = types.BlockID{Hash: block.Hash(), PartSetHeader: bps.Header()}
>>>>>>> b2409b33
		curState, err = sm.UpdateState(curState, blockID, &block.Header, abciResponses, validatorUpdates)
		require.NoError(t, err)
		if !bytes.Equal(curState.Validators.Proposer.Address, curState.NextValidators.Proposer.Address) {
			isProposerUnchanged = false
		}
		count++
	}
	updatedState = curState
	// the proposer changes after this number of blocks
	firstProposerChangeExpectedAfter := 1
	assert.Equal(t, firstProposerChangeExpectedAfter, count)
	// store proposers here to see if we see them again in the same order:
	numVals := len(updatedState.Validators.Validators)
	proposers := make([]*types.Validator, numVals)
	for i := 0; i < 100; i++ {
		// no updates:
		abciResponses := &tmstate.ABCIResponses{
			BeginBlock: &abci.ResponseBeginBlock{},
			EndBlock:   &abci.ResponseEndBlock{ValidatorUpdates: nil},
		}
		validatorUpdates, err := types.PB2TM.ValidatorUpdates(abciResponses.EndBlock.ValidatorUpdates)
		require.NoError(t, err)

		block := sf.MakeBlock(updatedState, updatedState.LastBlockHeight+1, new(types.Commit))
<<<<<<< HEAD
		blockID := types.BlockID{Hash: block.Hash(), PartSetHeader: block.MakePartSet(testPartSize).Header()}
=======

		bps, err := block.MakePartSet(testPartSize)
		require.NoError(t, err)

		blockID := types.BlockID{Hash: block.Hash(), PartSetHeader: bps.Header()}
>>>>>>> b2409b33

		updatedState, err = sm.UpdateState(updatedState, blockID, &block.Header, abciResponses, validatorUpdates)
		require.NoError(t, err)
		if i > numVals { // expect proposers to cycle through after the first iteration (of numVals blocks):
			if proposers[i%numVals] == nil {
				proposers[i%numVals] = updatedState.NextValidators.Proposer
			} else {
				assert.Equal(t, proposers[i%numVals], updatedState.NextValidators.Proposer)
			}
		}
	}
}

func TestStoreLoadValidatorsIncrementsProposerPriority(t *testing.T) {
	const valSetSize = 2
	tearDown, stateDB, state := setupTestCase(t)
	t.Cleanup(func() { tearDown(t) })
	stateStore := sm.NewStore(stateDB)
	state.Validators = genValSet(valSetSize)
	state.NextValidators = state.Validators.CopyIncrementProposerPriority(1)
	err := stateStore.Save(state)
	require.NoError(t, err)

	nextHeight := state.LastBlockHeight + 1

	v0, err := stateStore.LoadValidators(nextHeight)
	assert.Nil(t, err)
	acc0 := v0.Validators[0].ProposerPriority

	v1, err := stateStore.LoadValidators(nextHeight + 1)
	assert.Nil(t, err)
	acc1 := v1.Validators[0].ProposerPriority

	assert.NotEqual(t, acc1, acc0, "expected ProposerPriority value to change between heights")
}

// TestValidatorChangesSaveLoad tests saving and loading a validator set with
// changes.
func TestManyValidatorChangesSaveLoad(t *testing.T) {
	const valSetSize = 7
	tearDown, stateDB, state := setupTestCase(t)
	defer tearDown(t)
	stateStore := sm.NewStore(stateDB)
	require.Equal(t, int64(0), state.LastBlockHeight)
	state.Validators = genValSet(valSetSize)
	state.NextValidators = state.Validators.CopyIncrementProposerPriority(1)
	err := stateStore.Save(state)
	require.NoError(t, err)

	_, valOld := state.Validators.GetByIndex(0)
	var pubkeyOld = valOld.PubKey
	pubkey := ed25519.GenPrivKey().PubKey()

	// Swap the first validator with a new one (validator set size stays the same).
	header, blockID, responses := makeHeaderPartsResponsesValPubKeyChange(t, state, pubkey)

	// Save state etc.
	var validatorUpdates []*types.Validator
	validatorUpdates, err = types.PB2TM.ValidatorUpdates(responses.EndBlock.ValidatorUpdates)
	require.NoError(t, err)
	state, err = sm.UpdateState(state, blockID, &header, responses, validatorUpdates)
	require.Nil(t, err)
	nextHeight := state.LastBlockHeight + 1
	err = stateStore.Save(state)
	require.NoError(t, err)

	// Load nextheight, it should be the oldpubkey.
	v0, err := stateStore.LoadValidators(nextHeight)
	assert.Nil(t, err)
	assert.Equal(t, valSetSize, v0.Size())
	index, val := v0.GetByAddress(pubkeyOld.Address())
	assert.NotNil(t, val)
	if index < 0 {
		t.Fatal("expected to find old validator")
	}

	// Load nextheight+1, it should be the new pubkey.
	v1, err := stateStore.LoadValidators(nextHeight + 1)
	assert.Nil(t, err)
	assert.Equal(t, valSetSize, v1.Size())
	index, val = v1.GetByAddress(pubkey.Address())
	assert.NotNil(t, val)
	if index < 0 {
		t.Fatal("expected to find newly added validator")
	}
}

func TestStateMakeBlock(t *testing.T) {
	tearDown, _, state := setupTestCase(t)
	defer tearDown(t)

	proposerAddress := state.Validators.GetProposer().Address
	stateVersion := state.Version.Consensus
	block := sf.MakeBlock(state, 2, new(types.Commit))

	// test we set some fields
	assert.Equal(t, stateVersion, block.Version)
	assert.Equal(t, proposerAddress, block.ProposerAddress)
}

// TestConsensusParamsChangesSaveLoad tests saving and loading consensus params
// with changes.
func TestConsensusParamsChangesSaveLoad(t *testing.T) {
	tearDown, stateDB, state := setupTestCase(t)
	defer tearDown(t)

	stateStore := sm.NewStore(stateDB)

	// Change vals at these heights.
	changeHeights := []int64{1, 2, 4, 5, 10, 15, 16, 17, 20}
	N := len(changeHeights)

	// Each valset is just one validator.
	// create list of them.
	params := make([]tmproto.ConsensusParams, N+1)
	params[0] = state.ConsensusParams
	for i := 1; i < N+1; i++ {
		params[i] = *types.DefaultConsensusParams()
		params[i].Block.MaxBytes += int64(i)
		params[i].Block.TimeIotaMs = 10
	}

	// Build the params history by running updateState
	// with the right params set for each height.
	highestHeight := changeHeights[N-1] + 5
	changeIndex := 0
	cp := params[changeIndex]
	var err error
	var validatorUpdates []*types.Validator
	for i := int64(1); i < highestHeight; i++ {
		// When we get to a change height, use the next params.
		if changeIndex < len(changeHeights) && i == changeHeights[changeIndex] {
			changeIndex++
			cp = params[changeIndex]
		}
		header, blockID, responses := makeHeaderPartsResponsesParams(t, state, cp)
		validatorUpdates, err = types.PB2TM.ValidatorUpdates(responses.EndBlock.ValidatorUpdates)
		require.NoError(t, err)
		state, err = sm.UpdateState(state, blockID, &header, responses, validatorUpdates)

		require.NoError(t, err)
		err = stateStore.Save(state)
		require.NoError(t, err)
	}

	// Make all the test cases by using the same params until after the change.
	testCases := make([]paramsChangeTestCase, highestHeight)
	changeIndex = 0
	cp = params[changeIndex]
	for i := int64(1); i < highestHeight+1; i++ {
		// We get to the height after a change height use the next pubkey (note
		// our counter starts at 0 this time).
		if changeIndex < len(changeHeights) && i == changeHeights[changeIndex]+1 {
			changeIndex++
			cp = params[changeIndex]
		}
		testCases[i-1] = paramsChangeTestCase{i, cp}
	}

	for _, testCase := range testCases {
		p, err := stateStore.LoadConsensusParams(testCase.height)
		assert.Nil(t, err, fmt.Sprintf("expected no err at height %d", testCase.height))
		assert.EqualValues(t, testCase.params, p, fmt.Sprintf(`unexpected consensus params at
                height %d`, testCase.height))
	}
}

func TestStateProto(t *testing.T) {
	tearDown, _, state := setupTestCase(t)
	defer tearDown(t)

	tc := []struct {
		testName string
		state    *sm.State
		expPass1 bool
		expPass2 bool
	}{
		{"empty state", &sm.State{}, true, false},
		{"nil failure state", nil, false, false},
		{"success state", &state, true, true},
	}

	for _, tt := range tc {
		tt := tt
		pbs, err := tt.state.ToProto()
		if !tt.expPass1 {
			assert.Error(t, err)
		} else {
			assert.NoError(t, err, tt.testName)
		}

		smt, err := sm.FromProto(pbs)
		if tt.expPass2 {
			require.NoError(t, err, tt.testName)
			require.Equal(t, tt.state, smt, tt.testName)
		} else {
			require.Error(t, err, tt.testName)
		}
	}
}<|MERGE_RESOLUTION|>--- conflicted
+++ resolved
@@ -445,13 +445,9 @@
 	assert.EqualValues(t, 0, val1.ProposerPriority)
 
 	block := sf.MakeBlock(state, state.LastBlockHeight+1, new(types.Commit))
-<<<<<<< HEAD
-	blockID := types.BlockID{Hash: block.Hash(), PartSetHeader: block.MakePartSet(testPartSize).Header()}
-=======
 	bps, err := block.MakePartSet(testPartSize)
 	require.NoError(t, err)
 	blockID := types.BlockID{Hash: block.Hash(), PartSetHeader: bps.Header()}
->>>>>>> b2409b33
 	abciResponses := &tmstate.ABCIResponses{
 		BeginBlock: &abci.ResponseBeginBlock{},
 		EndBlock:   &abci.ResponseEndBlock{ValidatorUpdates: nil},
@@ -565,13 +561,9 @@
 	assert.Equal(t, val1PubKey.Address(), state.Validators.Proposer.Address)
 
 	block := sf.MakeBlock(state, state.LastBlockHeight+1, new(types.Commit))
-<<<<<<< HEAD
-	blockID := types.BlockID{Hash: block.Hash(), PartSetHeader: block.MakePartSet(testPartSize).Header()}
-=======
 	bps, err := block.MakePartSet(testPartSize)
 	require.NoError(t, err)
 	blockID := types.BlockID{Hash: block.Hash(), PartSetHeader: bps.Header()}
->>>>>>> b2409b33
 	// no updates:
 	abciResponses := &tmstate.ABCIResponses{
 		BeginBlock: &abci.ResponseBeginBlock{},
@@ -758,13 +750,9 @@
 		require.NoError(t, err)
 
 		block := sf.MakeBlock(oldState, oldState.LastBlockHeight+1, new(types.Commit))
-<<<<<<< HEAD
-		blockID := types.BlockID{Hash: block.Hash(), PartSetHeader: block.MakePartSet(testPartSize).Header()}
-=======
 		bps, err := block.MakePartSet(testPartSize)
 		require.NoError(t, err)
 		blockID := types.BlockID{Hash: block.Hash(), PartSetHeader: bps.Header()}
->>>>>>> b2409b33
 
 		updatedState, err := sm.UpdateState(oldState, blockID, &block.Header, abciResponses, validatorUpdates)
 		require.NoError(t, err)
@@ -793,15 +781,11 @@
 		EndBlock:   &abci.ResponseEndBlock{ValidatorUpdates: []abci.ValidatorUpdate{firstAddedVal}},
 	}
 	block := sf.MakeBlock(oldState, oldState.LastBlockHeight+1, new(types.Commit))
-<<<<<<< HEAD
-	blockID := types.BlockID{Hash: block.Hash(), PartSetHeader: block.MakePartSet(testPartSize).Header()}
-=======
 
 	bps, err := block.MakePartSet(testPartSize)
 	require.NoError(t, err)
 
 	blockID := types.BlockID{Hash: block.Hash(), PartSetHeader: bps.Header()}
->>>>>>> b2409b33
 	updatedState, err := sm.UpdateState(oldState, blockID, &block.Header, abciResponses, validatorUpdates)
 	require.NoError(t, err)
 
@@ -816,15 +800,11 @@
 		require.NoError(t, err)
 
 		block := sf.MakeBlock(lastState, lastState.LastBlockHeight+1, new(types.Commit))
-<<<<<<< HEAD
-		blockID := types.BlockID{Hash: block.Hash(), PartSetHeader: block.MakePartSet(testPartSize).Header()}
-=======
 
 		bps, err = block.MakePartSet(testPartSize)
 		require.NoError(t, err)
 
 		blockID := types.BlockID{Hash: block.Hash(), PartSetHeader: bps.Header()}
->>>>>>> b2409b33
 
 		updatedStateInner, err := sm.UpdateState(lastState, blockID, &block.Header, abciResponses, validatorUpdates)
 		require.NoError(t, err)
@@ -857,14 +837,10 @@
 			EndBlock:   &abci.ResponseEndBlock{ValidatorUpdates: []abci.ValidatorUpdate{addedVal}},
 		}
 		block := sf.MakeBlock(oldState, oldState.LastBlockHeight+1, new(types.Commit))
-<<<<<<< HEAD
-		blockID := types.BlockID{Hash: block.Hash(), PartSetHeader: block.MakePartSet(testPartSize).Header()}
-=======
 		bps, err := block.MakePartSet(testPartSize)
 		require.NoError(t, err)
 
 		blockID := types.BlockID{Hash: block.Hash(), PartSetHeader: bps.Header()}
->>>>>>> b2409b33
 		state, err = sm.UpdateState(state, blockID, &block.Header, abciResponses, validatorUpdates)
 		require.NoError(t, err)
 	}
@@ -878,19 +854,14 @@
 		BeginBlock: &abci.ResponseBeginBlock{},
 		EndBlock:   &abci.ResponseEndBlock{ValidatorUpdates: []abci.ValidatorUpdate{removeGenesisVal}},
 	}
-<<<<<<< HEAD
+
 	block = sf.MakeBlock(oldState, oldState.LastBlockHeight+1, new(types.Commit))
-	blockID = types.BlockID{Hash: block.Hash(), PartSetHeader: block.MakePartSet(testPartSize).Header()}
-=======
-
-	block = sf.MakeBlock(oldState, oldState.LastBlockHeight+1, new(types.Commit))
 	require.NoError(t, err)
 
 	bps, err = block.MakePartSet(testPartSize)
 	require.NoError(t, err)
 
 	blockID = types.BlockID{Hash: block.Hash(), PartSetHeader: bps.Header()}
->>>>>>> b2409b33
 	validatorUpdates, err = types.PB2TM.ValidatorUpdates(abciResponses.EndBlock.ValidatorUpdates)
 	require.NoError(t, err)
 	updatedState, err = sm.UpdateState(state, blockID, &block.Header, abciResponses, validatorUpdates)
@@ -911,15 +882,11 @@
 		validatorUpdates, err = types.PB2TM.ValidatorUpdates(abciResponses.EndBlock.ValidatorUpdates)
 		require.NoError(t, err)
 		block = sf.MakeBlock(curState, curState.LastBlockHeight+1, new(types.Commit))
-<<<<<<< HEAD
-		blockID = types.BlockID{Hash: block.Hash(), PartSetHeader: block.MakePartSet(testPartSize).Header()}
-=======
 
 		bps, err := block.MakePartSet(testPartSize)
 		require.NoError(t, err)
 
 		blockID = types.BlockID{Hash: block.Hash(), PartSetHeader: bps.Header()}
->>>>>>> b2409b33
 		curState, err = sm.UpdateState(curState, blockID, &block.Header, abciResponses, validatorUpdates)
 		require.NoError(t, err)
 		if !bytes.Equal(curState.Validators.Proposer.Address, curState.NextValidators.Proposer.Address) {
@@ -944,15 +911,11 @@
 		require.NoError(t, err)
 
 		block := sf.MakeBlock(updatedState, updatedState.LastBlockHeight+1, new(types.Commit))
-<<<<<<< HEAD
-		blockID := types.BlockID{Hash: block.Hash(), PartSetHeader: block.MakePartSet(testPartSize).Header()}
-=======
 
 		bps, err := block.MakePartSet(testPartSize)
 		require.NoError(t, err)
 
 		blockID := types.BlockID{Hash: block.Hash(), PartSetHeader: bps.Header()}
->>>>>>> b2409b33
 
 		updatedState, err = sm.UpdateState(updatedState, blockID, &block.Header, abciResponses, validatorUpdates)
 		require.NoError(t, err)
