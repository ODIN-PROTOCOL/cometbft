--- conflicted
+++ resolved
@@ -406,17 +406,7 @@
 		// The state store contains the old format. Migrate to
 		// the new ResponseFinalizeBlock format. Note that the
 		// new struct expects the AgreedAppData which we don't have.
-<<<<<<< HEAD
-		resp = &abci.ResponseFinalizeBlock{
-			TxResults:             legacyResp.DeliverTxs,
-			ValidatorUpdates:      legacyResp.EndBlock.ValidatorUpdates,
-			ConsensusParamUpdates: legacyResp.EndBlock.ConsensusParamUpdates,
-			Events:                append(legacyResp.BeginBlock.Events, legacyResp.EndBlock.Events...),
-			// NOTE: AgreedAppData is missing in the response
-		}
-=======
 		return responseFinalizeBlockFromLegacy(legacyResp), nil
->>>>>>> c5c2aafa
 	}
 
 	// TODO: ensure that buf is completely read.
@@ -450,7 +440,6 @@
 	// Here we validate the result by comparing its height to the expected height.
 	if height != info.GetHeight() {
 		return nil, fmt.Errorf("expected height %d but last stored abci responses was at height %d", height, info.GetHeight())
-<<<<<<< HEAD
 	}
 
 	// It is possible if this is called directly after an upgrade that
@@ -461,32 +450,9 @@
 		if info.LegacyAbciResponses == nil {
 			panic("state store contains last abci response but it is empty")
 		}
-		legacyResp := info.LegacyAbciResponses
-		return &abci.ResponseFinalizeBlock{
-			TxResults:             legacyResp.DeliverTxs,
-			ValidatorUpdates:      legacyResp.EndBlock.ValidatorUpdates,
-			ConsensusParamUpdates: legacyResp.EndBlock.ConsensusParamUpdates,
-			Events:                append(legacyResp.BeginBlock.Events, legacyResp.EndBlock.Events...),
-			// NOTE: AgreedAppData is missing in the response but will
-			// be caught and filled in consensus/replay.go
-		}, nil
-	}
-
-=======
-	}
-
-	// It is possible if this is called directly after an upgrade that
-	// ResponseFinalizeBlock is nil. In which case we use the legacy
-	// ABCI responses
-	if info.ResponseFinalizeBlock == nil {
-		// sanity check
-		if info.LegacyAbciResponses == nil {
-			panic("state store contains last abci response but it is empty")
-		}
 		return responseFinalizeBlockFromLegacy(info.LegacyAbciResponses), nil
 	}
 
->>>>>>> c5c2aafa
 	return info.ResponseFinalizeBlock, nil
 }
 
