--- conflicted
+++ resolved
@@ -3,29 +3,16 @@
 import (
 	"time"
 
-<<<<<<< HEAD
-	cfg "github.com/tendermint/tendermint/config"
+	"github.com/tendermint/tendermint/config"
 	"github.com/tendermint/tendermint/types"
 )
 
 func GenesisDoc(
-	config *cfg.Config,
+	cfg *config.Config,
 	time time.Time,
 	validators []*types.Validator,
 	consensusParams *types.ConsensusParams,
 ) *types.GenesisDoc {
-=======
-	"github.com/tendermint/tendermint/config"
-	tmtime "github.com/tendermint/tendermint/libs/time"
-	"github.com/tendermint/tendermint/types"
-)
-
-func RandGenesisDoc(
-	cfg *config.Config,
-	numValidators int,
-	randPower bool,
-	minPower int64) (*types.GenesisDoc, []types.PrivValidator) {
->>>>>>> 02c7dca9
 
 	genesisValidators := make([]types.GenesisValidator, len(validators))
 
@@ -37,18 +24,10 @@
 	}
 
 	return &types.GenesisDoc{
-<<<<<<< HEAD
 		GenesisTime:     time,
 		InitialHeight:   1,
-		ChainID:         config.ChainID(),
+		ChainID:         cfg.ChainID(),
 		Validators:      genesisValidators,
 		ConsensusParams: consensusParams,
 	}
-=======
-		GenesisTime:   tmtime.Now(),
-		InitialHeight: 1,
-		ChainID:       cfg.ChainID(),
-		Validators:    validators,
-	}, privValidators
->>>>>>> 02c7dca9
 }