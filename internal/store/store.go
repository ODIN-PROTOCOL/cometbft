package store

import (
	"errors"
	"fmt"
	"strconv"
	"time"

	"github.com/go-kit/kit/metrics"

	dbm "github.com/cometbft/cometbft-db"
	cmtstore "github.com/cometbft/cometbft/api/cometbft/store/v1"
	cmtproto "github.com/cometbft/cometbft/api/cometbft/types/v1"
	"github.com/cometbft/cometbft/internal/evidence"
	sm "github.com/cometbft/cometbft/internal/state"
	cmtsync "github.com/cometbft/cometbft/internal/sync"
	"github.com/cometbft/cometbft/types"
	cmterrors "github.com/cometbft/cometbft/types/errors"
	"github.com/cosmos/gogoproto/proto"
	"github.com/google/orderedcode"
)

const (
	// Assuming the length of a block part is 64kB (`types.BlockPartSizeBytes`),
	// the maximum size of a block, that will be batch saved, is 640kB. The
	// benchmarks have shown that `goleveldb` still performs well with blocks of
	// this size. However, if the block is larger than 1MB, the performance degrades.
	maxBlockPartsToBatch = 10
)

/*
BlockStore is a simple low level store for blocks.

There are three types of information stored:
  - BlockMeta:   Meta information about each block
  - Block part:  Parts of each block, aggregated w/ PartSet
  - Commit:      The commit part of each block, for gossiping precommit votes

Currently the precommit signatures are duplicated in the Block parts as
well as the Commit.  In the future this may change, perhaps by moving
the Commit data outside the Block. (TODO)

The store can be assumed to contain all contiguous blocks between base and height (inclusive).

// NOTE: BlockStore methods will panic if they encounter errors
// deserializing loaded data, indicating probable corruption on disk.
*/
type BlockStore struct {
	db      dbm.DB
	metrics *Metrics

	// mtx guards access to the struct fields listed below it. Although we rely on the database
	// to enforce fine-grained concurrency control for its data, we need to make sure that
	// no external observer can get data from the database that is not in sync with the fields below,
	// and vice-versa. Hence, when updating the fields below, we use the mutex to make sure
	// that the database is also up to date. This prevents any concurrent external access from
	// obtaining inconsistent data.
	// The only reason for keeping these fields in the struct is that the data
	// can't efficiently be queried from the database since the key encoding we use is not
	// lexicographically ordered (see https://github.com/tendermint/tendermint/issues/4567).
	mtx    cmtsync.RWMutex
	base   int64
	height int64
}

type BlockStoreOptions struct {
	Metrics *Metrics
}

// NewBlockStore returns a new BlockStore with the given DB,
// initialized to the last height that was committed to the DB.
func NewBlockStore(db dbm.DB, o BlockStoreOptions) *BlockStore {
	bs := LoadBlockStoreState(db)
	m := NopMetrics()
	if o.Metrics != nil {
		m = o.Metrics
	}
	return &BlockStore{
		metrics: m,
		base:    bs.Base,
		height:  bs.Height,
		db:      db,
	}
}

func (bs *BlockStore) IsEmpty() bool {
	bs.mtx.RLock()
	defer bs.mtx.RUnlock()
	return bs.base == 0 && bs.height == 0
}

// Base returns the first known contiguous block height, or 0 for empty block stores.
func (bs *BlockStore) Base() int64 {
	bs.mtx.RLock()
	defer bs.mtx.RUnlock()
	return bs.base
}

// Height returns the last known contiguous block height, or 0 for empty block stores.
func (bs *BlockStore) Height() int64 {
	bs.mtx.RLock()
	defer bs.mtx.RUnlock()
	return bs.height
}

// Size returns the number of blocks in the block store.
func (bs *BlockStore) Size() int64 {
	bs.mtx.RLock()
	defer bs.mtx.RUnlock()
	if bs.height == 0 {
		return 0
	}
	return bs.height - bs.base + 1
}

// LoadBase atomically loads the base block meta, or returns nil if no base is found.
func (bs *BlockStore) LoadBaseMeta() *types.BlockMeta {
	bs.mtx.RLock()
	defer bs.mtx.RUnlock()
	if bs.base == 0 {
		return nil
	}
	return bs.LoadBlockMeta(bs.base)
}

// LoadBlock returns the block with the given height.
// If no block is found for that height, it returns nil.
func (bs *BlockStore) LoadBlock(height int64) (*types.Block, *types.BlockMeta) {
	start := time.Now()
	blockMeta := bs.LoadBlockMeta(height)
	if blockMeta == nil {
		return nil, nil
	}
	addTimeSample(bs.metrics.BlockStoreAccessDurationSeconds.With("method", "load_block"), start)()
	pbb := new(cmtproto.Block)
	buf := []byte{}
	for i := 0; i < int(blockMeta.BlockID.PartSetHeader.Total); i++ {
		part := bs.LoadBlockPart(height, i)
		// If the part is missing (e.g. since it has been deleted after we
		// loaded the block meta) we consider the whole block to be missing.
		if part == nil {
			return nil, nil
		}
		buf = append(buf, part.Bytes...)
	}
	err := proto.Unmarshal(buf, pbb)
	if err != nil {
		// NOTE: The existence of meta should imply the existence of the
		// block. So, make sure meta is only saved after blocks are saved.
		panic(fmt.Sprintf("Error reading block: %v", err))
	}
	block, err := types.BlockFromProto(pbb)
	if err != nil {
		panic(cmterrors.ErrMsgFromProto{MessageName: "Block", Err: err})
	}

	return block, blockMeta
}

// LoadBlockByHash returns the block with the given hash.
// If no block is found for that hash, it returns nil.
// Panics if it fails to parse height associated with the given hash.
func (bs *BlockStore) LoadBlockByHash(hash []byte) (*types.Block, *types.BlockMeta) {
<<<<<<< HEAD
	// WARN this function includes the time for LoadBlock and will count the time it takes to load the entire block, block parts
	// AND unmarshall
	defer addTimeSample(bs.metrics.BlockStoreAccessDurationSeconds.With("method", "load_block_by_hash"), time.Now())()
	bz, err := bs.db.Get(calcBlockHashKey(hash))
=======
	bz, err := bs.db.Get(blockHashKey(hash))
>>>>>>> 6e3797f8
	if err != nil {
		panic(err)
	}
	if len(bz) == 0 {
		return nil, nil
	}

	s := string(bz)
	height, err := strconv.ParseInt(s, 10, 64)
	if err != nil {
		panic(fmt.Sprintf("failed to extract height from %s: %v", s, err))
	}
	return bs.LoadBlock(height)
}

// LoadBlockPart returns the Part at the given index
// from the block at the given height.
// If no part is found for the given height and index, it returns nil.
func (bs *BlockStore) LoadBlockPart(height int64, index int) *types.Part {

<<<<<<< HEAD
	pbpart := new(cmtproto.Part)
	start := time.Now()
	bz, err := bs.db.Get(calcBlockPartKey(height, index))
=======
	bz, err := bs.db.Get(blockPartKey(height, int64(index)))
>>>>>>> 6e3797f8
	if err != nil {
		panic(err)
	}
	if len(bz) == 0 {
		return nil
	}
	addTimeSample(bs.metrics.BlockStoreAccessDurationSeconds.With("method", "load_block_part"), start)()

	err = proto.Unmarshal(bz, pbpart)
	if err != nil {
		panic(fmt.Errorf("unmarshal to cmtproto.Part failed: %w", err))
	}
	part, err := types.PartFromProto(pbpart)
	if err != nil {
		panic(fmt.Sprintf("Error reading block part: %v", err))
	}

	return part
}

// LoadBlockMeta returns the BlockMeta for the given height.
// If no block is found for the given height, it returns nil.
func (bs *BlockStore) LoadBlockMeta(height int64) *types.BlockMeta {
	pbbm := new(cmtproto.BlockMeta)
<<<<<<< HEAD
	start := time.Now()
	bz, err := bs.db.Get(calcBlockMetaKey(height))
=======
	bz, err := bs.db.Get(blockMetaKey(height))
>>>>>>> 6e3797f8
	if err != nil {
		panic(err)
	}
	if len(bz) == 0 {
		return nil
	}
	addTimeSample(bs.metrics.BlockStoreAccessDurationSeconds.With("method", "load_block_meta"), start)()
	err = proto.Unmarshal(bz, pbbm)
	if err != nil {
		panic(fmt.Errorf("unmarshal to cmtproto.BlockMeta: %w", err))
	}
	blockMeta, err := types.BlockMetaFromProto(pbbm)
	if err != nil {
		panic(cmterrors.ErrMsgFromProto{MessageName: "BlockMetadata", Err: err})
	}

	return blockMeta
}

// LoadBlockMetaByHash returns the blockmeta who's header corresponds to the given
// hash. If none is found, returns nil.
func (bs *BlockStore) LoadBlockMetaByHash(hash []byte) *types.BlockMeta {
<<<<<<< HEAD
	// WARN Same as for block by hash, this includes the time to get the block metadata and unmarshall it
	defer addTimeSample(bs.metrics.BlockStoreAccessDurationSeconds.With("method", "load_block_meta_by_hash"), time.Now())()
	bz, err := bs.db.Get(calcBlockHashKey(hash))
=======
	bz, err := bs.db.Get(blockHashKey(hash))
>>>>>>> 6e3797f8
	if err != nil {
		panic(err)
	}
	if len(bz) == 0 {
		return nil
	}

	s := string(bz)
	height, err := strconv.ParseInt(s, 10, 64)
	if err != nil {
		panic(fmt.Sprintf("failed to extract height from %s: %v", s, err))
	}
	return bs.LoadBlockMeta(height)
}

// LoadBlockCommit returns the Commit for the given height.
// This commit consists of the +2/3 and other Precommit-votes for block at `height`,
// and it comes from the block.LastCommit for `height+1`.
// If no commit is found for the given height, it returns nil.
func (bs *BlockStore) LoadBlockCommit(height int64) *types.Commit {
	pbc := new(cmtproto.Commit)
<<<<<<< HEAD

	start := time.Now()
	bz, err := bs.db.Get(calcBlockCommitKey(height))
=======
	bz, err := bs.db.Get(blockCommitKey(height))
>>>>>>> 6e3797f8
	if err != nil {
		panic(err)
	}
	if len(bz) == 0 {
		return nil
	}
	addTimeSample(bs.metrics.BlockStoreAccessDurationSeconds.With("method", "load_block_commit"), start)()

	err = proto.Unmarshal(bz, pbc)
	if err != nil {
		panic(fmt.Errorf("error reading block commit: %w", err))
	}
	commit, err := types.CommitFromProto(pbc)
	if err != nil {
		panic(cmterrors.ErrMsgToProto{MessageName: "Commit", Err: err})
	}
	return commit
}

// LoadExtendedCommit returns the ExtendedCommit for the given height.
// The extended commit is not guaranteed to contain the same +2/3 precommits data
// as the commit in the block.
func (bs *BlockStore) LoadBlockExtendedCommit(height int64) *types.ExtendedCommit {
	pbec := new(cmtproto.ExtendedCommit)
<<<<<<< HEAD

	start := time.Now()
	bz, err := bs.db.Get(calcExtCommitKey(height))
=======
	bz, err := bs.db.Get(extCommitKey(height))
>>>>>>> 6e3797f8
	if err != nil {
		panic(fmt.Errorf("fetching extended commit: %w", err))
	}
	if len(bz) == 0 {
		return nil
	}
	addTimeSample(bs.metrics.BlockStoreAccessDurationSeconds.With("method", "load_block_ext_commit"), start)()

	err = proto.Unmarshal(bz, pbec)
	if err != nil {
		panic(fmt.Errorf("decoding extended commit: %w", err))
	}
	extCommit, err := types.ExtendedCommitFromProto(pbec)
	if err != nil {
		panic(fmt.Errorf("converting extended commit: %w", err))
	}
	return extCommit
}

// LoadSeenCommit returns the locally seen Commit for the given height.
// This is useful when we've seen a commit, but there has not yet been
// a new block at `height + 1` that includes this commit in its block.LastCommit.
func (bs *BlockStore) LoadSeenCommit(height int64) *types.Commit {
	pbc := new(cmtproto.Commit)
<<<<<<< HEAD
	start := time.Now()
	bz, err := bs.db.Get(calcSeenCommitKey(height))
=======
	bz, err := bs.db.Get(seenCommitKey(height))
>>>>>>> 6e3797f8
	if err != nil {
		panic(err)
	}
	if len(bz) == 0 {
		return nil
	}
	addTimeSample(bs.metrics.BlockStoreAccessDurationSeconds.With("method", "load_seen_commit"), start)()
	err = proto.Unmarshal(bz, pbc)
	if err != nil {
		panic(fmt.Sprintf("error reading block seen commit: %v", err))
	}

	commit, err := types.CommitFromProto(pbc)
	if err != nil {
		panic(fmt.Errorf("converting seen commit: %w", err))
	}
	return commit
}

// PruneBlocks removes block up to (but not including) a height. It returns the
// number of blocks pruned and the evidence retain height - the height at which
// data needed to prove evidence must not be removed.
func (bs *BlockStore) PruneBlocks(height int64, state sm.State) (uint64, int64, error) {
	defer addTimeSample(bs.metrics.BlockStoreAccessDurationSeconds.With("method", "prune_blocks"), time.Now())()
	if height <= 0 {
		return 0, -1, fmt.Errorf("height must be greater than 0")
	}
	bs.mtx.RLock()
	if height > bs.height {
		bs.mtx.RUnlock()
		return 0, -1, fmt.Errorf("cannot prune beyond the latest height %v", bs.height)
	}
	base := bs.base
	bs.mtx.RUnlock()
	if height < base {
		return 0, -1, fmt.Errorf("cannot prune to height %v, it is lower than base height %v",
			height, base)
	}

	pruned := uint64(0)
	batch := bs.db.NewBatch()
	defer batch.Close()
	flush := func(batch dbm.Batch, base int64) error {
		// We can't trust batches to be atomic, so update base first to make sure no one
		// tries to access missing blocks.
		bs.mtx.Lock()
		defer batch.Close()
		defer bs.mtx.Unlock()
		bs.base = base
		return bs.saveStateAndWriteDB(batch, "failed to prune")
	}

	evidencePoint := height
	for h := base; h < height; h++ {
		meta := bs.LoadBlockMeta(h)
		if meta == nil { // assume already deleted
			continue
		}

		// This logic is in place to protect data that proves malicious behavior.
		// If the height is within the evidence age, we continue to persist the header and commit data.

		if evidencePoint == height && !evidence.IsEvidenceExpired(state.LastBlockHeight, state.LastBlockTime, h, meta.Header.Time, state.ConsensusParams.Evidence) {
			evidencePoint = h
		}

		// if height is beyond the evidence point we dont delete the header
		if h < evidencePoint {
			if err := batch.Delete(blockMetaKey(h)); err != nil {
				return 0, -1, err
			}
		}
		if err := batch.Delete(blockHashKey(meta.BlockID.Hash)); err != nil {
			return 0, -1, err
		}
		// if height is beyond the evidence point we dont delete the commit data
		if h < evidencePoint {
			if err := batch.Delete(blockCommitKey(h)); err != nil {
				return 0, -1, err
			}
		}
		if err := batch.Delete(seenCommitKey(h)); err != nil {
			return 0, -1, err
		}
		for p := 0; p < int(meta.BlockID.PartSetHeader.Total); p++ {
			if err := batch.Delete(blockPartKey(h, int64(p))); err != nil {
				return 0, -1, err
			}
		}
		pruned++

		// flush every 1000 blocks to avoid batches becoming too large
		if pruned%1000 == 0 && pruned > 0 {
			err := flush(batch, h)
			if err != nil {
				return 0, -1, err
			}
			batch = bs.db.NewBatch()
			defer batch.Close()
		}
	}

	err := flush(batch, height)
	if err != nil {
		return 0, -1, err
	}
	return pruned, evidencePoint, nil
}

// SaveBlock persists the given block, blockParts, and seenCommit to the underlying db.
// blockParts: Must be parts of the block
// seenCommit: The +2/3 precommits that were seen which committed at height.
//
//	If all the nodes restart after committing a block,
//	we need this to reload the precommits to catch-up nodes to the
//	most recent height.  Otherwise they'd stall at H-1.
func (bs *BlockStore) SaveBlock(block *types.Block, blockParts *types.PartSet, seenCommit *types.Commit) {
	defer addTimeSample(bs.metrics.BlockStoreAccessDurationSeconds.With("method", "save_block"), time.Now())()
	if block == nil {
		panic("BlockStore can only save a non-nil block")
	}

	batch := bs.db.NewBatch()
	defer batch.Close()

	if err := bs.saveBlockToBatch(block, blockParts, seenCommit, batch); err != nil {
		panic(err)
	}

	bs.mtx.Lock()
	defer bs.mtx.Unlock()
	bs.height = block.Height
	if bs.base == 0 {
		bs.base = block.Height
	}

	// Save new BlockStoreState descriptor. This also flushes the database.
	err := bs.saveStateAndWriteDB(batch, "failed to save block")
	if err != nil {
		panic(err)
	}
}

// SaveBlockWithExtendedCommit persists the given block, blockParts, and
// seenExtendedCommit to the underlying db. seenExtendedCommit is stored under
// two keys in the database: as the seenCommit and as the ExtendedCommit data for the
// height. This allows the vote extension data to be persisted for all blocks
// that are saved.
func (bs *BlockStore) SaveBlockWithExtendedCommit(block *types.Block, blockParts *types.PartSet, seenExtendedCommit *types.ExtendedCommit) {
	// WARN includes marshalling the blockstore state
	defer addTimeSample(bs.metrics.BlockStoreAccessDurationSeconds.With("method", "save_block_ext_commit"), time.Now())()
	if block == nil {
		panic("BlockStore can only save a non-nil block")
	}
	if err := seenExtendedCommit.EnsureExtensions(true); err != nil {
		panic(fmt.Errorf("problems saving block with extensions: %w", err))
	}

	batch := bs.db.NewBatch()
	defer batch.Close()

	if err := bs.saveBlockToBatch(block, blockParts, seenExtendedCommit.ToCommit(), batch); err != nil {
		panic(err)
	}
	height := block.Height

	marshallingTime := time.Now()
	pbec := seenExtendedCommit.ToProto()
	extCommitBytes := mustEncode(pbec)
<<<<<<< HEAD
	fmt.Println("Marshalling time ExtCommit", time.Since(marshallingTime).Seconds())
	if err := batch.Set(calcExtCommitKey(height), extCommitBytes); err != nil {
=======
	if err := batch.Set(extCommitKey(height), extCommitBytes); err != nil {
>>>>>>> 6e3797f8
		panic(err)
	}

	bs.mtx.Lock()
	defer bs.mtx.Unlock()
	bs.height = height
	if bs.base == 0 {
		bs.base = height
	}

	// Save new BlockStoreState descriptor. This also flushes the database.
	err := bs.saveStateAndWriteDB(batch, "failed to save block with extended commit")
	if err != nil {
		panic(err)
	}
}

func (bs *BlockStore) saveBlockToBatch(
	block *types.Block,
	blockParts *types.PartSet,
	seenCommit *types.Commit,
	batch dbm.Batch,
) error {
	if block == nil {
		panic("BlockStore can only save a non-nil block")
	}
	defer addTimeSample(bs.metrics.BlockStoreAccessDurationSeconds.With("method", "save_block_to_batch"), time.Now())()

	height := block.Height
	hash := block.Hash()

	if g, w := height, bs.Height()+1; bs.Base() > 0 && g != w {
		return fmt.Errorf("BlockStore can only save contiguous blocks. Wanted %v, got %v", w, g)
	}
	if !blockParts.IsComplete() {
		return errors.New("BlockStore can only save complete block part sets")
	}
	if height != seenCommit.Height {
		return fmt.Errorf("BlockStore cannot save seen commit of a different height (block: %d, commit: %d)", height, seenCommit.Height)
	}

	// If the block is small, batch save the block parts. Otherwise, save the
	// parts individually.
	saveBlockPartsToBatch := blockParts.Count() <= maxBlockPartsToBatch

	// Save block parts. This must be done before the block meta, since callers
	// typically load the block meta first as an indication that the block exists
	// and then go on to load block parts - we must make sure the block is
	// complete as soon as the block meta is written.
	for i := 0; i < int(blockParts.Total()); i++ {
		part := blockParts.GetPart(i)
		bs.saveBlockPart(height, i, part, batch, saveBlockPartsToBatch)
	}

	// Save block meta
	blockMeta := types.NewBlockMeta(block, blockParts)
	pbm := blockMeta.ToProto()
	if pbm == nil {
		return errors.New("nil blockmeta")
	}
	metaBytes := mustEncode(pbm)
	if err := batch.Set(blockMetaKey(height), metaBytes); err != nil {
		return err
	}
	if err := batch.Set(blockHashKey(hash), []byte(strconv.FormatInt(height, 10))); err != nil {
		return err
	}

	// Save block commit (duplicate and separate from the Block)
	pbc := block.LastCommit.ToProto()
	blockCommitBytes := mustEncode(pbc)
<<<<<<< HEAD

	if err := batch.Set(calcBlockCommitKey(height-1), blockCommitBytes); err != nil {
=======
	if err := batch.Set(blockCommitKey(height-1), blockCommitBytes); err != nil {
>>>>>>> 6e3797f8
		return err
	}

	// Save seen commit (seen +2/3 precommits for block)
	// NOTE: we can delete this at a later height
	pbsc := seenCommit.ToProto()
	seenCommitBytes := mustEncode(pbsc)
	if err := batch.Set(seenCommitKey(height), seenCommitBytes); err != nil {
		return err
	}

	return nil
}

func (bs *BlockStore) saveBlockPart(height int64, index int, part *types.Part, batch dbm.Batch, saveBlockPartsToBatch bool) {
	defer addTimeSample(bs.metrics.BlockStoreAccessDurationSeconds.With("method", "save_block_part"), time.Now())()
	pbp, err := part.ToProto()
	if err != nil {
		panic(cmterrors.ErrMsgToProto{MessageName: "Part", Err: err})
	}

	partBytes := mustEncode(pbp)

	if saveBlockPartsToBatch {
		err = batch.Set(blockPartKey(height, int64(index)), partBytes)
	} else {
		err = bs.db.Set(blockPartKey(height, int64(index)), partBytes)
	}
	if err != nil {
		panic(err)
	}
}

// Contract: the caller MUST have, at least, a read lock on `bs`.
func (bs *BlockStore) saveStateAndWriteDB(batch dbm.Batch, errMsg string) error {
	bss := cmtstore.BlockStoreState{
		Base:   bs.base,
		Height: bs.height,
	}
	SaveBlockStoreState(&bss, batch)

	err := batch.WriteSync()
	if err != nil {
		return fmt.Errorf("error writing batch to DB %q: (base %d, height %d): %w",
			errMsg, bs.base, bs.height, err)
	}
	return nil
}

// SaveSeenCommit saves a seen commit, used by e.g. the state sync reactor when bootstrapping node.
func (bs *BlockStore) SaveSeenCommit(height int64, seenCommit *types.Commit) error {
	defer addTimeSample(bs.metrics.BlockStoreAccessDurationSeconds.With("method", "save_seen_commit"), time.Now())()
	pbc := seenCommit.ToProto()
	seenCommitBytes, err := proto.Marshal(pbc)
	if err != nil {
		return fmt.Errorf("unable to marshal commit: %w", err)
	}
	return bs.db.Set(seenCommitKey(height), seenCommitBytes)
}

func (bs *BlockStore) Close() error {
	return bs.db.Close()
}

//-----------------------------------------------------------------------------

// SaveBlockStoreState persists the blockStore state to the database.
func SaveBlockStoreState(bsj *cmtstore.BlockStoreState, batch dbm.Batch) {
	bytes, err := proto.Marshal(bsj)
	if err != nil {
		panic(fmt.Sprintf("Could not marshal state bytes: %v", err))
	}
	if err := batch.Set(blockStoreKey, bytes); err != nil {
		panic(err)
	}
}

// LoadBlockStoreState returns the BlockStoreState as loaded from disk.
// If no BlockStoreState was previously persisted, it returns the zero value.
func LoadBlockStoreState(db dbm.DB) cmtstore.BlockStoreState {
	bytes, err := db.Get(blockStoreKey)
	if err != nil {
		panic(err)
	}

	if len(bytes) == 0 {
		return cmtstore.BlockStoreState{
			Base:   0,
			Height: 0,
		}
	}

	var bsj cmtstore.BlockStoreState
	if err := proto.Unmarshal(bytes, &bsj); err != nil {
		panic(fmt.Sprintf("Could not unmarshal bytes: %X", bytes))
	}

	// Backwards compatibility with persisted data from before Base existed.
	if bsj.Height > 0 && bsj.Base == 0 {
		bsj.Base = 1
	}
	return bsj
}

//-----------------------------------------------------------------------------

// DeleteLatestBlock removes the block pointed to by height,
// lowering height by one.
func (bs *BlockStore) DeleteLatestBlock() error {
	bs.mtx.RLock()
	targetHeight := bs.height
	bs.mtx.RUnlock()

	batch := bs.db.NewBatch()
	defer batch.Close()

	// delete what we can, skipping what's already missing, to ensure partial
	// blocks get deleted fully.
	if meta := bs.LoadBlockMeta(targetHeight); meta != nil {
		if err := batch.Delete(blockHashKey(meta.BlockID.Hash)); err != nil {
			return err
		}
		for p := 0; p < int(meta.BlockID.PartSetHeader.Total); p++ {
			if err := batch.Delete(blockPartKey(targetHeight, int64(p))); err != nil {
				return err
			}
		}
	}
	if err := batch.Delete(blockCommitKey(targetHeight)); err != nil {
		return err
	}
	if err := batch.Delete(seenCommitKey(targetHeight)); err != nil {
		return err
	}
	// delete last, so as to not leave keys built on meta.BlockID dangling
	if err := batch.Delete(blockMetaKey(targetHeight)); err != nil {
		return err
	}

	bs.mtx.Lock()
	defer bs.mtx.Unlock()
	bs.height = targetHeight - 1
	return bs.saveStateAndWriteDB(batch, "failed to delete the latest block")
}

<<<<<<< HEAD
func addTimeSample(h metrics.Histogram, start time.Time) func() {
	return func() {
		h.Observe(time.Since(start).Seconds())
	}
=======
// mustEncode proto encodes a proto.message and panics if fails.
func mustEncode(pb proto.Message) []byte {
	bz, err := proto.Marshal(pb)
	if err != nil {
		panic(fmt.Errorf("unable to marshal: %w", err))
	}
	return bz
}

//---------------------------------- KEY ENCODING -----------------------------------------

const (
	// subkeys must be unique within a single DB.
	subkeyBlockMeta   = int64(0)
	subkeyBlockPart   = int64(1)
	subkeyBlockCommit = int64(2)
	subkeySeenCommit  = int64(3)
	subkeyExtCommit   = int64(4)

	// prefixes must be unique within a single DB.
	prefixBlockHash = int64(-1)
)

var blockStoreKey = []byte("blockStore")

func encodeKey(height, prefix int64) []byte {
	res, err := orderedcode.Append(nil, height, prefix)
	if err != nil {
		panic(err)
	}
	return res
}

func blockMetaKey(height int64) []byte {
	return encodeKey(height, subkeyBlockMeta)
}

func blockPartKey(height int64, partIndex int64) []byte {
	key, err := orderedcode.Append(nil, height, subkeyBlockPart, partIndex)
	if err != nil {
		panic(err)
	}
	return key
}

func blockCommitKey(height int64) []byte {
	return encodeKey(height, subkeyBlockCommit)
}

func seenCommitKey(height int64) []byte {
	return encodeKey(height, subkeySeenCommit)
}

func extCommitKey(height int64) []byte {
	return encodeKey(height, subkeyExtCommit)
}

func blockHashKey(hash []byte) []byte {
	key, err := orderedcode.Append(nil, prefixBlockHash, string(hash))
	if err != nil {
		panic(err)
	}
	return key
>>>>>>> 6e3797f8
}<|MERGE_RESOLUTION|>--- conflicted
+++ resolved
@@ -161,14 +161,11 @@
 // If no block is found for that hash, it returns nil.
 // Panics if it fails to parse height associated with the given hash.
 func (bs *BlockStore) LoadBlockByHash(hash []byte) (*types.Block, *types.BlockMeta) {
-<<<<<<< HEAD
 	// WARN this function includes the time for LoadBlock and will count the time it takes to load the entire block, block parts
 	// AND unmarshall
 	defer addTimeSample(bs.metrics.BlockStoreAccessDurationSeconds.With("method", "load_block_by_hash"), time.Now())()
-	bz, err := bs.db.Get(calcBlockHashKey(hash))
-=======
+	
 	bz, err := bs.db.Get(blockHashKey(hash))
->>>>>>> 6e3797f8
 	if err != nil {
 		panic(err)
 	}
@@ -189,13 +186,10 @@
 // If no part is found for the given height and index, it returns nil.
 func (bs *BlockStore) LoadBlockPart(height int64, index int) *types.Part {
 
-<<<<<<< HEAD
+
 	pbpart := new(cmtproto.Part)
 	start := time.Now()
-	bz, err := bs.db.Get(calcBlockPartKey(height, index))
-=======
 	bz, err := bs.db.Get(blockPartKey(height, int64(index)))
->>>>>>> 6e3797f8
 	if err != nil {
 		panic(err)
 	}
@@ -220,12 +214,9 @@
 // If no block is found for the given height, it returns nil.
 func (bs *BlockStore) LoadBlockMeta(height int64) *types.BlockMeta {
 	pbbm := new(cmtproto.BlockMeta)
-<<<<<<< HEAD
 	start := time.Now()
-	bz, err := bs.db.Get(calcBlockMetaKey(height))
-=======
+
 	bz, err := bs.db.Get(blockMetaKey(height))
->>>>>>> 6e3797f8
 	if err != nil {
 		panic(err)
 	}
@@ -248,13 +239,11 @@
 // LoadBlockMetaByHash returns the blockmeta who's header corresponds to the given
 // hash. If none is found, returns nil.
 func (bs *BlockStore) LoadBlockMetaByHash(hash []byte) *types.BlockMeta {
-<<<<<<< HEAD
+
 	// WARN Same as for block by hash, this includes the time to get the block metadata and unmarshall it
 	defer addTimeSample(bs.metrics.BlockStoreAccessDurationSeconds.With("method", "load_block_meta_by_hash"), time.Now())()
-	bz, err := bs.db.Get(calcBlockHashKey(hash))
-=======
+
 	bz, err := bs.db.Get(blockHashKey(hash))
->>>>>>> 6e3797f8
 	if err != nil {
 		panic(err)
 	}
@@ -276,13 +265,9 @@
 // If no commit is found for the given height, it returns nil.
 func (bs *BlockStore) LoadBlockCommit(height int64) *types.Commit {
 	pbc := new(cmtproto.Commit)
-<<<<<<< HEAD
 
 	start := time.Now()
-	bz, err := bs.db.Get(calcBlockCommitKey(height))
-=======
 	bz, err := bs.db.Get(blockCommitKey(height))
->>>>>>> 6e3797f8
 	if err != nil {
 		panic(err)
 	}
@@ -307,13 +292,9 @@
 // as the commit in the block.
 func (bs *BlockStore) LoadBlockExtendedCommit(height int64) *types.ExtendedCommit {
 	pbec := new(cmtproto.ExtendedCommit)
-<<<<<<< HEAD
 
 	start := time.Now()
-	bz, err := bs.db.Get(calcExtCommitKey(height))
-=======
 	bz, err := bs.db.Get(extCommitKey(height))
->>>>>>> 6e3797f8
 	if err != nil {
 		panic(fmt.Errorf("fetching extended commit: %w", err))
 	}
@@ -338,12 +319,9 @@
 // a new block at `height + 1` that includes this commit in its block.LastCommit.
 func (bs *BlockStore) LoadSeenCommit(height int64) *types.Commit {
 	pbc := new(cmtproto.Commit)
-<<<<<<< HEAD
+
 	start := time.Now()
-	bz, err := bs.db.Get(calcSeenCommitKey(height))
-=======
 	bz, err := bs.db.Get(seenCommitKey(height))
->>>>>>> 6e3797f8
 	if err != nil {
 		panic(err)
 	}
@@ -513,12 +491,7 @@
 	marshallingTime := time.Now()
 	pbec := seenExtendedCommit.ToProto()
 	extCommitBytes := mustEncode(pbec)
-<<<<<<< HEAD
-	fmt.Println("Marshalling time ExtCommit", time.Since(marshallingTime).Seconds())
-	if err := batch.Set(calcExtCommitKey(height), extCommitBytes); err != nil {
-=======
 	if err := batch.Set(extCommitKey(height), extCommitBytes); err != nil {
->>>>>>> 6e3797f8
 		panic(err)
 	}
 
@@ -590,12 +563,7 @@
 	// Save block commit (duplicate and separate from the Block)
 	pbc := block.LastCommit.ToProto()
 	blockCommitBytes := mustEncode(pbc)
-<<<<<<< HEAD
-
-	if err := batch.Set(calcBlockCommitKey(height-1), blockCommitBytes); err != nil {
-=======
 	if err := batch.Set(blockCommitKey(height-1), blockCommitBytes); err != nil {
->>>>>>> 6e3797f8
 		return err
 	}
 
@@ -741,12 +709,12 @@
 	return bs.saveStateAndWriteDB(batch, "failed to delete the latest block")
 }
 
-<<<<<<< HEAD
 func addTimeSample(h metrics.Histogram, start time.Time) func() {
 	return func() {
 		h.Observe(time.Since(start).Seconds())
 	}
-=======
+}
+
 // mustEncode proto encodes a proto.message and panics if fails.
 func mustEncode(pb proto.Message) []byte {
 	bz, err := proto.Marshal(pb)
@@ -810,5 +778,4 @@
 		panic(err)
 	}
 	return key
->>>>>>> 6e3797f8
 }