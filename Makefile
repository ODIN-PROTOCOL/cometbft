--- conflicted
+++ resolved
@@ -1,12 +1,8 @@
 GOTOOLS = \
 					github.com/mitchellh/gox \
 					github.com/Masterminds/glide \
-<<<<<<< HEAD
-					github.com/alecthomas/gometalinter \
-=======
 					gopkg.in/alecthomas/gometalinter.v2 \
 					github.com/ckaznocha/protoc-gen-lint \
->>>>>>> 811dc071
 					github.com/gogo/protobuf/protoc-gen-gogo \
 					github.com/gogo/protobuf/gogoproto
 
@@ -31,14 +27,10 @@
 	## On "error while loading shared libraries: libprotobuf.so.14: cannot open shared object file: No such file or directory"
 	##   ldconfig (may require sudo)
 	## https://stackoverflow.com/a/25518702
-<<<<<<< HEAD
 	protoc $(INCLUDE) --gogo_out=plugins=grpc:. types/*.proto
-=======
-	protoc $(INCLUDE) --gogo_out=plugins=grpc:. --lint_out=. types/*.proto
-	@echo "--> adding nolint declarations to protobuf generated files"
-	@awk '/package types/ { print "//nolint: gas"; print; next }1' types/types.pb.go > types/types.pb.go.new
-	@mv types/types.pb.go.new types/types.pb.go
->>>>>>> 811dc071
+	@ echo "--> adding nolint declarations to protobuf generated files"
+	@ awk '/package types/ { print "//nolint: gas"; print; next }1' types/types.pb.go > types/types.pb.go.new
+	@ mv types/types.pb.go.new types/types.pb.go
 
 install:
 	@ go install ./cmd/...
@@ -71,33 +63,20 @@
 
 ensure_tools:
 	go get -u -v $(GOTOOLS)
-<<<<<<< HEAD
-	@ gometalinter --install
-=======
-	@gometalinter.v2 --install
->>>>>>> 811dc071
+	@ gometalinter.v2 --install
 
 get_vendor_deps: ensure_tools
-	@rm -rf vendor/
-	@echo "--> Running glide install"
+	@ rm -rf vendor/
+	@ echo "--> Running glide install"
 	@ glide install
 
-<<<<<<< HEAD
 metalinter_all:
-	gometalinter --vendor --deadline=600s --enable-all --disable=lll ./...
-
-metalinter:
-	@ echo "==> Running linter"
-	gometalinter --vendor --deadline=600s --disable-all  \
-=======
-metalinter:
 	protoc $(INCLUDE) --lint_out=. types/*.proto
 	gometalinter.v2 --vendor --deadline=600s --enable-all --disable=lll ./...
 
-metalinter_test:
-	#protoc $(INCLUDE) --lint_out=. types/*.proto
+metalinter:
+  @ echo "==> Running linter"
 	gometalinter.v2 --vendor --deadline=600s --disable-all  \
->>>>>>> 811dc071
 		--enable=maligned \
 		--enable=deadcode \
 		--enable=goconst \
@@ -106,12 +85,12 @@
 	 	--enable=ineffassign \
 		--enable=megacheck \
 	 	--enable=misspell \
-	   	--enable=staticcheck \
+	  --enable=staticcheck \
 		--enable=safesql \
-	   	--enable=structcheck \
-	   	--enable=unconvert \
+	  --enable=structcheck \
+	  --enable=unconvert \
 		--enable=unused \
-	   	--enable=varcheck \
+	  --enable=varcheck \
 		--enable=vetshadow \
 		./...
 
@@ -121,8 +100,8 @@
 		#--enable=gocyclo \
 		#--enable=golint \ <== comments on anything exported
 		#--enable=gotype \
-	   	#--enable=interfacer \
-	   	#--enable=unparam \
+	  #--enable=interfacer \
+	  #--enable=unparam \
 		#--enable=vet \
 
 build-docker:
