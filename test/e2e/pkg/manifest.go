--- conflicted
+++ resolved
@@ -145,13 +145,12 @@
 	// specific zone assigned.
 	DefaultZone string `toml:"default_zone"`
 
-<<<<<<< HEAD
 	// Maximum size of request body, in bytes
 	RPCMaxBodyBytes uint64 `toml:"rpc_max_body_bytes"`
 
 	// Maximum size of request header, in bytes
 	RPCMaxHeaderBytes uint64 `toml:"rpc_max_header_bytes"`
-=======
+
 	// PbtsEnableHeight configures the first height during which
 	// the chain will start using Proposer-Based Timestamps (PBTS)
 	// to create and validate new blocks.
@@ -162,7 +161,6 @@
 	// -1 denotes it is set at genesis.
 	// 0 denotes it is set at InitChain.
 	PbtsUpdateHeight int64 `toml:"pbts_update_height"`
->>>>>>> d58acd8c
 }
 
 // ManifestNode represents a node in a testnet manifest.
