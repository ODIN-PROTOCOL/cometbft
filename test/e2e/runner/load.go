package main

import (
	"context"
	"errors"
	"fmt"
	"sync"
	"time"

	"github.com/google/uuid"

	"github.com/cometbft/cometbft/libs/log"
	rpchttp "github.com/cometbft/cometbft/rpc/client/http"
	e2e "github.com/cometbft/cometbft/test/e2e/pkg"
	"github.com/cometbft/cometbft/test/loadtime/payload"
	"github.com/cometbft/cometbft/types"
)

const workerPoolSize = 16

// Load generates transactions against the network until the given context is
// canceled.
func Load(ctx context.Context, loads []*e2e.Load) error {
	ctx, cancel := context.WithCancel(ctx)
	defer cancel()

	for i, load := range loads {
		wg := &sync.WaitGroup{}
		logger.Info("load", "step", log.NewLazySprintf("Start transaction load #%v", i), "workers", workerPoolSize)

		if load.WaitToStart > 0 {
			waitTostart := time.Duration(load.WaitToStart) * time.Second
			logger.Info("load", "step", log.NewLazySprintf("Wait %v before starting load instance", waitTostart))
			time.Sleep(waitTostart)
		}

		for runName, run := range load.Runs {
			wg.Add(1)
			go func(runName string, run *e2e.LoadRun) {
				defer wg.Done()
				runID := [16]byte(uuid.New()) // generate run ID on startup
				if err := loadRun(ctx, runName, runID[:], run); err != nil {
					logger.Error("load", "err", err)
				}
			}(runName, run)
		}
		wg.Wait()

		if load.WaitUntil == e2e.LoadConditionMempoolsAreEmpty {
			// We wait only on the validators; other nodes may never empty their mempool.
			waitMempoolsAreEmpty(ctx, load.Testnet.ValidatorNodes())
		}

		if load.WaitAtEnd > 0 {
			waitToFinish := time.Duration(load.WaitAtEnd) * time.Second
			logger.Info("load", "step", log.NewLazySprintf("Wait %s to finish load instance", waitToFinish))
			time.Sleep(waitToFinish)
		}
		logger.Info("load", "step", "Finished transaction load", "#load", i)
	}
	return nil
}

func loadRun(ctx context.Context, runName string, runID []byte, run *e2e.LoadRun) error {
	logger := logger.With("run", runName)

	if run.WaitToRun > 0 {
		waitToRun := time.Duration(run.WaitToRun) * time.Second
		logger.Info("load", "step", log.NewLazySprintf("Wait %v to start load run instance", waitToRun))
		time.Sleep(waitToRun)
	}

	logger.Info("load", "step", "Start",
		"tx_size", run.TxBytes, "batch_size", run.BatchSize, "connections", run.Connections,
		"max_duration", run.MaxDuration, "max_txs", run.MaxTxs)

	initialTimeout := 1 * time.Minute
	stallTimeout := 30 * time.Second
	chSuccess := make(chan struct{})
<<<<<<< HEAD
	chFailed := make(chan error)
=======
	chFailed := make(chan struct{})
>>>>>>> ba99fc27

	// Spawn the transaction generation routine.
	txCh := make(chan types.Tx)
	go loadGenerate(ctx, txCh, run, runID)

	// Spawn one load routine per node, per connection.
	started := time.Now()
	for _, n := range run.TargetNodes {
		if n.SendNoLoad {
			continue
		}

		for w := 0; w < run.Connections; w++ {
			go loadProcess(ctx, txCh, chSuccess, chFailed, n)
		}
	}

<<<<<<< HEAD
=======
	// Set the timeout channel.
>>>>>>> ba99fc27
	var maxDurationCh <-chan time.Time
	if run.MaxDuration > 0 {
		maxDurationCh = time.After(time.Duration(run.MaxDuration) * time.Second)
	}

	// Monitor successful and failed transactions, and abort on stalls.
	success, failed := 0, 0
	timeout := initialTimeout
	counterLastErrors := make(map[error]int)
	for {
		rate := log.NewLazySprintf("%.1f", float64(success)/time.Since(started).Seconds())

		select {
		case <-chSuccess:
			success++
			timeout = stallTimeout
		case err := <-chFailed:
			failed++
			counterLastErrors[err]++
		case <-time.After(timeout):
			return fmt.Errorf("unable to submit transactions for %v", timeout)
		case <-maxDurationCh:
			logger.Info("load", "step", log.NewLazySprintf("Finished after reaching %v seconds", run.MaxDuration), "success", success, "tx/s", rate)
			return nil
		case <-ctx.Done():
			if success == 0 {
				return errors.New("failed to submit any transactions")
			}
			logger.Info("load", "step", "Finished transaction load", "success", success, "tx/s", rate)
			return nil
		}

		// Log every ~1 second the number of sent transactions.
		total := success + failed
		if total%run.BatchSize == 0 {
<<<<<<< HEAD
			logger.Debug("load", "success", success, "failed", failed, "success/total", log.NewLazySprintf("%.1f", success/total), "tx/s", rate)
			if len(counterLastErrors) > 0 {
				for err, counter := range counterLastErrors {
					logger.Error("load", "failed", counter, "err", err)
				}
			}
			counterLastErrors = make(map[error]int)
=======
			succcessRate := log.NewLazySprintf("%.2f", float64(success)/float64(total))
			logger.Debug("load", "success", success, "failed", failed, "success/total", succcessRate, "tx/s", rate)
>>>>>>> ba99fc27
		}

		// Check if reached max number of allowed transactions to send.
		if run.MaxTxs > 0 && success >= run.MaxTxs {
			logger.Info("load", "step", log.NewLazySprintf("Finished after sending %v txs", success), "tx/s", rate)
			return nil
		}
	}
}

// loadGenerate generates jobs until the context is canceled.
func loadGenerate(ctx context.Context, txCh chan<- types.Tx, run *e2e.LoadRun, id []byte) {
	t := time.NewTimer(0)
	defer t.Stop()
	for {
		select {
		case <-t.C:
		case <-ctx.Done():
			close(txCh)
			return
		}
		t.Reset(time.Second)

		// A context with a timeout is created here to time the createTxBatch
		// function out. If createTxBatch has not completed its work by the time
		// the next batch is set to be sent out, then the context is canceled so that
		// the current batch is halted, allowing the next batch to begin.
		tctx, cf := context.WithTimeout(ctx, time.Second)
		createTxBatch(tctx, txCh, run, id)
		cf()
	}
}

// createTxBatch creates new transactions and sends them into the txCh. createTxBatch
// returns when either a full batch has been sent to the txCh or the context
// is canceled.
func createTxBatch(ctx context.Context, txCh chan<- types.Tx, run *e2e.LoadRun, id []byte) {
	wg := &sync.WaitGroup{}
	genCh := make(chan struct{})
	for i := 0; i < workerPoolSize; i++ {
		wg.Add(1)
		go func() {
			defer wg.Done()
			for range genCh {
				tx, err := payload.NewBytes(&payload.Payload{
					Id:          id,
					Size:        uint64(run.TxBytes),
					Rate:        uint64(run.BatchSize),
					Connections: uint64(run.Connections),
				})
				if err != nil {
					panic(fmt.Sprintf("Failed to generate tx: %v", err))
				}

				select {
				case txCh <- tx:
				case <-ctx.Done():
					return
				}
			}
		}()
	}
LOOP:
	for i := 0; i < run.BatchSize; i++ {
		select {
		case genCh <- struct{}{}:
		case <-ctx.Done():
			break LOOP
		}
	}
	close(genCh)
	wg.Wait()
}

// loadProcess processes transactions by sending transactions received on the txCh
// to the client.
func loadProcess(ctx context.Context, txCh <-chan types.Tx, chSuccess chan<- struct{}, chFailed chan<- error, n *e2e.Node) {
	var client *rpchttp.HTTP
	var err error
	s := struct{}{}
	for tx := range txCh {
		if client == nil {
			client, err = n.Client()
			if err != nil {
				logger.Info("non-fatal error creating node client", "error", err)
				continue
			}
		}
		if _, err = client.BroadcastTxSync(ctx, tx); err != nil {
			logger.Error("failed to send transaction", "err", err)
			chFailed <- err
			continue
		}
		chSuccess <- s
	}
}

// waitMempoolsAreEmpty will block until the mempools of all nodes are empty.
func waitMempoolsAreEmpty(ctx context.Context, nodes []*e2e.Node) {
	logger.Info("load", "step", "Wait until mempools are empty")
	var wg sync.WaitGroup
	for _, node := range nodes {
		wg.Add(1)
		go func(node *e2e.Node) {
			defer wg.Done()
			for {
				isEmpty, err := mempoolIsEmpty(ctx, node)
				if err != nil || isEmpty {
					return
				}
				time.Sleep(5 * time.Second)
			}
		}(node)
	}

	done := make(chan struct{})
	go func() {
		wg.Wait()
		close(done)
	}()

	select {
	case <-time.After(30 * time.Second):
		logger.Error("load", "msg", "Timed out waiting for validators to empty their mempools")
	case <-done:
	}
}

func mempoolIsEmpty(ctx context.Context, node *e2e.Node) (bool, error) {
	client, err := node.Client()
	if err != nil {
		logger.Error("non-fatal error creating node client", "error", err)
		return false, err
	}
	limit := 1
	res, err := client.UnconfirmedTxs(ctx, &limit)
	if err != nil {
		logger.Error("failed to request unconfirmed txs", "err", err)
		return false, err
	}
	return res.Count == 0, nil
}<|MERGE_RESOLUTION|>--- conflicted
+++ resolved
@@ -77,11 +77,7 @@
 	initialTimeout := 1 * time.Minute
 	stallTimeout := 30 * time.Second
 	chSuccess := make(chan struct{})
-<<<<<<< HEAD
 	chFailed := make(chan error)
-=======
-	chFailed := make(chan struct{})
->>>>>>> ba99fc27
 
 	// Spawn the transaction generation routine.
 	txCh := make(chan types.Tx)
@@ -99,10 +95,7 @@
 		}
 	}
 
-<<<<<<< HEAD
-=======
 	// Set the timeout channel.
->>>>>>> ba99fc27
 	var maxDurationCh <-chan time.Time
 	if run.MaxDuration > 0 {
 		maxDurationCh = time.After(time.Duration(run.MaxDuration) * time.Second)
@@ -138,18 +131,14 @@
 		// Log every ~1 second the number of sent transactions.
 		total := success + failed
 		if total%run.BatchSize == 0 {
-<<<<<<< HEAD
-			logger.Debug("load", "success", success, "failed", failed, "success/total", log.NewLazySprintf("%.1f", success/total), "tx/s", rate)
+			succcessRate := log.NewLazySprintf("%.2f", float64(success)/float64(total))
+			logger.Debug("load", "success", success, "failed", failed, "success/total", succcessRate, "tx/s", rate)
 			if len(counterLastErrors) > 0 {
 				for err, counter := range counterLastErrors {
 					logger.Error("load", "failed", counter, "err", err)
 				}
 			}
 			counterLastErrors = make(map[error]int)
-=======
-			succcessRate := log.NewLazySprintf("%.2f", float64(success)/float64(total))
-			logger.Debug("load", "success", success, "failed", failed, "success/total", succcessRate, "tx/s", rate)
->>>>>>> ba99fc27
 		}
 
 		// Check if reached max number of allowed transactions to send.
