package mempool

import (
	"context"
	"encoding/binary"
	"fmt"
	mrand "math/rand"
	"os"
	"strconv"
	"testing"
	"time"

	abciclient "github.com/cometbft/cometbft/abci/client"
	abciclimocks "github.com/cometbft/cometbft/abci/client/mocks"
	"github.com/cometbft/cometbft/abci/example/kvstore"
	abciserver "github.com/cometbft/cometbft/abci/server"
	abci "github.com/cometbft/cometbft/abci/types"
	"github.com/cometbft/cometbft/config"
	cmtrand "github.com/cometbft/cometbft/internal/rand"
	"github.com/cometbft/cometbft/internal/service"
	"github.com/cometbft/cometbft/internal/test"
	"github.com/cometbft/cometbft/libs/log"
	"github.com/cometbft/cometbft/proxy"
	"github.com/cometbft/cometbft/types"
	"github.com/cosmos/gogoproto/proto"
	gogotypes "github.com/cosmos/gogoproto/types"
	"github.com/stretchr/testify/assert"
	"github.com/stretchr/testify/mock"
	"github.com/stretchr/testify/require"
)

// A cleanupFunc cleans up any config / test files created for a particular
// test.
type cleanupFunc func()

func newMempoolWithAppMock(client abciclient.Client) (*CListMempool, cleanupFunc) {
	conf := test.ResetTestRoot("mempool_test")

	mp, cu := newMempoolWithAppAndConfigMock(conf, client)
	return mp, cu
}

func newMempoolWithAppAndConfigMock(
	cfg *config.Config,
	client abciclient.Client,
) (*CListMempool, cleanupFunc) {
	appConnMem := client
	appConnMem.SetLogger(log.TestingLogger().With("module", "abci-client", "connection", "mempool"))
	err := appConnMem.Start()
	if err != nil {
		panic(err)
	}

	mp := NewCListMempool(cfg.Mempool, appConnMem, 0)
	mp.SetLogger(log.TestingLogger())

	return mp, func() { os.RemoveAll(cfg.RootDir) }
}

func newMempoolWithApp(cc proxy.ClientCreator) (*CListMempool, cleanupFunc) {
	conf := test.ResetTestRoot("mempool_test")

	mp, cu := newMempoolWithAppAndConfig(cc, conf)
	return mp, cu
}

func newMempoolWithAppAndConfig(cc proxy.ClientCreator, cfg *config.Config) (*CListMempool, cleanupFunc) {
	appConnMem, _ := cc.NewABCIMempoolClient()
	appConnMem.SetLogger(log.TestingLogger().With("module", "abci-client", "connection", "mempool"))
	err := appConnMem.Start()
	if err != nil {
		panic(err)
	}

	mp := NewCListMempool(cfg.Mempool, appConnMem, 0)
	mp.SetLogger(log.TestingLogger())

	return mp, func() { os.RemoveAll(cfg.RootDir) }
}

func ensureNoFire(t *testing.T, ch <-chan struct{}) {
	t.Helper()
	timer := time.NewTimer(time.Duration(500) * time.Millisecond)
	select {
	case <-ch:
		t.Fatal("Expected not to fire")
	case <-timer.C:
	}
}

func ensureFire(t *testing.T, ch <-chan struct{}, timeoutMS int) {
	t.Helper()
	timer := time.NewTimer(time.Duration(timeoutMS) * time.Millisecond)
	select {
	case <-ch:
	case <-timer.C:
		t.Fatal("Expected to fire")
	}
}

// Call CheckTx on a given mempool on each transaction in the list.
func callCheckTx(t *testing.T, mp Mempool, txs types.Txs) {
	t.Helper()
	for i, tx := range txs {
		if _, err := mp.CheckTx(tx); err != nil {
			// Skip invalid txs.
			// TestMempoolFilters will fail otherwise. It asserts a number of txs
			// returned.
			if IsPreCheckError(err) {
				continue
			}
			t.Fatalf("CheckTx failed: %v while checking #%d tx", err, i)
		}
	}
}

// Generate a list of random transactions.
func NewRandomTxs(numTxs int, txLen int) types.Txs {
	txs := make(types.Txs, numTxs)
	for i := 0; i < numTxs; i++ {
		txBytes := kvstore.NewRandomTx(txLen)
		txs[i] = txBytes
	}
	return txs
}

// Generate a list of random transactions of a given size and call CheckTx on
// each of them.
func checkTxs(t *testing.T, mp Mempool, count int) types.Txs {
	t.Helper()
	txs := NewRandomTxs(count, 20)
	callCheckTx(t, mp, txs)
	return txs
}

func TestReapMaxBytesMaxGas(t *testing.T) {
	app := kvstore.NewInMemoryApplication()
	cc := proxy.NewLocalClientCreator(app)
	mp, cleanup := newMempoolWithApp(cc)
	defer cleanup()

	// Ensure gas calculation behaves as expected
	checkTxs(t, mp, 1)
	tx0 := mp.TxsFront()
	require.Equal(t, tx0.GasWanted(), int64(1), "transactions gas was set incorrectly")
	// ensure each tx is 20 bytes long
<<<<<<< HEAD
	require.Equal(t, len(tx0.Tx()), 20, "Tx is longer than 20 bytes")
=======
	require.Len(t, tx0.tx, 20, "Tx is longer than 20 bytes")
>>>>>>> f14c2f41
	mp.Flush()

	// each table driven test creates numTxsToCreate txs with checkTx, and at the end clears all remaining txs.
	// each tx has 20 bytes
	tests := []struct {
		numTxsToCreate int
		maxBytes       int64
		maxGas         int64
		expectedNumTxs int
	}{
		{20, -1, -1, 20},
		{20, -1, 0, 0},
		{20, -1, 10, 10},
		{20, -1, 30, 20},
		{20, 0, -1, 0},
		{20, 0, 10, 0},
		{20, 10, 10, 0},
		{20, 24, 10, 1},
		{20, 240, 5, 5},
		{20, 240, -1, 10},
		{20, 240, 10, 10},
		{20, 240, 15, 10},
		{20, 20000, -1, 20},
		{20, 20000, 5, 5},
		{20, 20000, 30, 20},
	}
	for tcIndex, tt := range tests {
		checkTxs(t, mp, tt.numTxsToCreate)
		got := mp.ReapMaxBytesMaxGas(tt.maxBytes, tt.maxGas)
		require.Len(t, got, tt.expectedNumTxs, "Got %d txs, expected %d, tc #%d",
			len(got), tt.expectedNumTxs, tcIndex)
		mp.Flush()
	}
}

func TestMempoolFilters(t *testing.T) {
	app := kvstore.NewInMemoryApplication()
	cc := proxy.NewLocalClientCreator(app)
	mp, cleanup := newMempoolWithApp(cc)
	defer cleanup()
	emptyTxArr := []types.Tx{[]byte{}}

	nopPreFilter := func(tx types.Tx) error { return nil }
	nopPostFilter := func(tx types.Tx, res *abci.CheckTxResponse) error { return nil }

	// each table driven test creates numTxsToCreate txs with checkTx, and at the end clears all remaining txs.
	// each tx has 20 bytes
	tests := []struct {
		numTxsToCreate int
		preFilter      PreCheckFunc
		postFilter     PostCheckFunc
		expectedNumTxs int
	}{
		{10, nopPreFilter, nopPostFilter, 10},
		{10, PreCheckMaxBytes(10), nopPostFilter, 0},
		{10, PreCheckMaxBytes(22), nopPostFilter, 10},
		{10, nopPreFilter, PostCheckMaxGas(-1), 10},
		{10, nopPreFilter, PostCheckMaxGas(0), 0},
		{10, nopPreFilter, PostCheckMaxGas(1), 10},
		{10, nopPreFilter, PostCheckMaxGas(3000), 10},
		{10, PreCheckMaxBytes(10), PostCheckMaxGas(20), 0},
		{10, PreCheckMaxBytes(30), PostCheckMaxGas(20), 10},
		{10, PreCheckMaxBytes(22), PostCheckMaxGas(1), 10},
		{10, PreCheckMaxBytes(22), PostCheckMaxGas(0), 0},
	}
	for tcIndex, tt := range tests {
		err := mp.Update(1, emptyTxArr, abciResponses(len(emptyTxArr), abci.CodeTypeOK), tt.preFilter, tt.postFilter)
		require.NoError(t, err)
		checkTxs(t, mp, tt.numTxsToCreate)
		require.Equal(t, tt.expectedNumTxs, mp.Size(), "mempool had the incorrect size, on test case %d", tcIndex)
		mp.Flush()
	}
}

func TestMempoolUpdate(t *testing.T) {
	app := kvstore.NewInMemoryApplication()
	cc := proxy.NewLocalClientCreator(app)
	mp, cleanup := newMempoolWithApp(cc)
	defer cleanup()

	// 1. Adds valid txs to the cache
	{
		tx1 := kvstore.NewTxFromID(1)
		err := mp.Update(1, []types.Tx{tx1}, abciResponses(1, abci.CodeTypeOK), nil, nil)
		require.NoError(t, err)
		_, err = mp.CheckTx(tx1)
		if assert.Error(t, err) { //nolint:testifylint // require.Error doesn't work with the conditional here
			assert.Equal(t, ErrTxInCache, err)
		}
	}

	// 2. Removes valid txs from the mempool
	{
		tx2 := kvstore.NewTxFromID(2)
		_, err := mp.CheckTx(tx2)
		require.NoError(t, err)
		err = mp.Update(1, []types.Tx{tx2}, abciResponses(1, abci.CodeTypeOK), nil, nil)
		require.NoError(t, err)
		assert.Zero(t, mp.Size())
	}

	// 3. Removes invalid transactions from the cache and the mempool (if present)
	{
		tx3 := kvstore.NewTxFromID(3)
		_, err := mp.CheckTx(tx3)
		require.NoError(t, err)
		err = mp.Update(1, []types.Tx{tx3}, abciResponses(1, 1), nil, nil)
		require.NoError(t, err)
		assert.Zero(t, mp.Size())

		_, err = mp.CheckTx(tx3)
		require.NoError(t, err)
	}
}

func TestMempoolUpdateDoesNotPanicWhenApplicationMissedTx(t *testing.T) {
	var callback abciclient.Callback
	mockClient := new(abciclimocks.Client)
	mockClient.On("Start").Return(nil)
	mockClient.On("SetLogger", mock.Anything)

	mockClient.On("Error").Return(nil).Times(4)
	mockClient.On("SetResponseCallback", mock.MatchedBy(func(cb abciclient.Callback) bool { callback = cb; return true }))

	mp, cleanup := newMempoolWithAppMock(mockClient)
	defer cleanup()

	// Add 4 transactions to the mempool by calling the mempool's `CheckTx` on each of them.
	txs := []types.Tx{[]byte{0x01}, []byte{0x02}, []byte{0x03}, []byte{0x04}}
	for _, tx := range txs {
		reqRes := abciclient.NewReqRes(abci.ToCheckTxRequest(&abci.CheckTxRequest{Tx: tx, Type: abci.CHECK_TX_TYPE_CHECK}))
		reqRes.Response = abci.ToCheckTxResponse(&abci.CheckTxResponse{Code: abci.CodeTypeOK})

		mockClient.On("CheckTxAsync", mock.Anything, mock.Anything).Return(reqRes, nil)
		_, err := mp.CheckTx(tx)
		require.NoError(t, err)

		// ensure that the callback that the mempool sets on the ReqRes is run.
		reqRes.InvokeCallback()
	}

	// Calling update to remove the first transaction from the mempool.
	// This call also triggers the mempool to recheck its remaining transactions.
	err := mp.Update(0, []types.Tx{txs[0]}, abciResponses(1, abci.CodeTypeOK), nil, nil)
	require.NoError(t, err)

	// The mempool has now sent its requests off to the client to be rechecked
	// and is waiting for the corresponding callbacks to be called.
	// We now call the mempool-supplied callback on the first and third transaction.
	// This simulates the client dropping the second request.
	// Previous versions of this code panicked when the ABCI application missed
	// a recheck-tx request.
	resp := &abci.CheckTxResponse{Code: abci.CodeTypeOK}
	req := &abci.CheckTxRequest{Tx: txs[1], Type: abci.CHECK_TX_TYPE_CHECK}
	callback(abci.ToCheckTxRequest(req), abci.ToCheckTxResponse(resp))

	req = &abci.CheckTxRequest{Tx: txs[3], Type: abci.CHECK_TX_TYPE_CHECK}
	callback(abci.ToCheckTxRequest(req), abci.ToCheckTxResponse(resp))
	mockClient.AssertExpectations(t)
}

func TestMempool_KeepInvalidTxsInCache(t *testing.T) {
	app := kvstore.NewInMemoryApplication()
	cc := proxy.NewLocalClientCreator(app)
	wcfg := config.DefaultConfig()
	wcfg.Mempool.KeepInvalidTxsInCache = true
	mp, cleanup := newMempoolWithAppAndConfig(cc, wcfg)
	defer cleanup()

	// 1. An invalid transaction must remain in the cache after Update
	{
		a := make([]byte, 8)
		binary.BigEndian.PutUint64(a, 0)

		b := make([]byte, 8)
		binary.BigEndian.PutUint64(b, 1)

		_, err := mp.CheckTx(b)
		require.NoError(t, err)

		// simulate new block
		_, err = app.FinalizeBlock(context.Background(), &abci.FinalizeBlockRequest{
			Txs: [][]byte{a, b},
		})
		require.NoError(t, err)
		err = mp.Update(1, []types.Tx{a, b},
			[]*abci.ExecTxResult{{Code: abci.CodeTypeOK}, {Code: 2}}, nil, nil)
		require.NoError(t, err)

		// a must be added to the cache
		_, err = mp.CheckTx(a)
		if assert.Error(t, err) { //nolint:testifylint // require.Error doesn't work with the conditional here
			assert.Equal(t, ErrTxInCache, err)
		}

		// b must remain in the cache
		_, err = mp.CheckTx(b)
		if assert.Error(t, err) { //nolint:testifylint // require.Error doesn't work with the conditional here
			assert.Equal(t, ErrTxInCache, err)
		}
	}

	// 2. An invalid transaction must remain in the cache
	{
		a := make([]byte, 8)
		binary.BigEndian.PutUint64(a, 0)

		// remove a from the cache to test (2)
		mp.cache.Remove(types.Tx(a).Key())

		_, err := mp.CheckTx(a)
		require.NoError(t, err)
	}
}

func TestTxsAvailable(t *testing.T) {
	app := kvstore.NewInMemoryApplication()
	cc := proxy.NewLocalClientCreator(app)
	mp, cleanup := newMempoolWithApp(cc)
	defer cleanup()
	mp.EnableTxsAvailable()

	timeoutMS := 500

	// with no txs, it shouldn't fire
	ensureNoFire(t, mp.TxsAvailable())

	// send a bunch of txs, it should only fire once
	txs := checkTxs(t, mp, 100)
	ensureFire(t, mp.TxsAvailable(), timeoutMS)
	ensureNoFire(t, mp.TxsAvailable())

	// call update with half the txs.
	// it should fire once now for the new height
	// since there are still txs left
	committedTxs, remainingTxs := txs[:50], txs[50:]
	if err := mp.Update(1, committedTxs, abciResponses(len(committedTxs), abci.CodeTypeOK), nil, nil); err != nil {
		t.Error(err)
	}
	ensureFire(t, mp.TxsAvailable(), timeoutMS)
	ensureNoFire(t, mp.TxsAvailable())

	// send a bunch more txs. we already fired for this height so it shouldn't fire again
	moreTxs := checkTxs(t, mp, 50)
	ensureNoFire(t, mp.TxsAvailable())

	// now call update with all the txs. it should not fire as there are no txs left
	committedTxs = append(remainingTxs, moreTxs...)
	if err := mp.Update(2, committedTxs, abciResponses(len(committedTxs), abci.CodeTypeOK), nil, nil); err != nil {
		t.Error(err)
	}
	ensureNoFire(t, mp.TxsAvailable())

	// send a bunch more txs, it should only fire once
	checkTxs(t, mp, 100)
	ensureFire(t, mp.TxsAvailable(), timeoutMS)
	ensureNoFire(t, mp.TxsAvailable())
}

func TestSerialReap(t *testing.T) {
	app := kvstore.NewInMemoryApplication()
	cc := proxy.NewLocalClientCreator(app)

	mp, cleanup := newMempoolWithApp(cc)
	defer cleanup()

	appConnCon, _ := cc.NewABCIConsensusClient()
	appConnCon.SetLogger(log.TestingLogger().With("module", "abci-client", "connection", "consensus"))
	err := appConnCon.Start()
	require.NoError(t, err)

	cacheMap := make(map[string]struct{})
	deliverTxsRange := func(start, end int) {
		// Deliver some txs.
		for i := start; i < end; i++ {
			txBytes := kvstore.NewTx(strconv.Itoa(i), "true")
			_, err := mp.CheckTx(txBytes)
			_, cached := cacheMap[string(txBytes)]
			if cached {
				require.Error(t, err, "expected error for cached tx")
			} else {
				require.NoError(t, err, "expected no err for uncached tx")
			}
			cacheMap[string(txBytes)] = struct{}{}

			// Duplicates are cached and should return error
			_, err = mp.CheckTx(txBytes)
			require.Error(t, err, "Expected error after CheckTx on duplicated tx")
		}
	}

	reapCheck := func(exp int) {
		txs := mp.ReapMaxBytesMaxGas(-1, -1)
		require.Len(t, txs, exp)
	}

	updateRange := func(start, end int) {
		txs := make(types.Txs, end-start)
		for i := start; i < end; i++ {
			txs[i-start] = kvstore.NewTx(strconv.Itoa(i), "true")
		}
		if err := mp.Update(0, txs, abciResponses(len(txs), abci.CodeTypeOK), nil, nil); err != nil {
			t.Error(err)
		}
	}

	commitRange := func(start, end int) {
		// Deliver some txs in a block
		txs := make([][]byte, end-start)
		for i := start; i < end; i++ {
			txs[i-start] = kvstore.NewTx(strconv.Itoa(i), "true")
		}

		res, err := appConnCon.FinalizeBlock(context.Background(), &abci.FinalizeBlockRequest{Txs: txs})
		if err != nil {
			t.Errorf("client error committing tx: %v", err)
		}
		for _, txResult := range res.TxResults {
			if txResult.IsErr() {
				t.Errorf("error committing tx. Code:%v result:%X log:%v",
					txResult.Code, txResult.Data, txResult.Log)
			}
		}
		if len(res.AppHash) != 8 {
			t.Errorf("error committing. Hash:%X", res.AppHash)
		}

		_, err = appConnCon.Commit(context.Background(), &abci.CommitRequest{})
		if err != nil {
			t.Errorf("client error committing: %v", err)
		}
	}

	//----------------------------------------

	// Deliver some txs.
	deliverTxsRange(0, 100)

	// Reap the txs.
	reapCheck(100)

	// Reap again.  We should get the same amount
	reapCheck(100)

	// Deliver 0 to 999, we should reap 900 new txs
	// because 100 were already counted.
	deliverTxsRange(0, 1000)

	// Reap the txs.
	reapCheck(1000)

	// Reap again.  We should get the same amount
	reapCheck(1000)

	// Commit from the consensus AppConn
	commitRange(0, 500)
	updateRange(0, 500)

	// We should have 500 left.
	reapCheck(500)

	// Deliver 100 invalid txs and 100 valid txs
	deliverTxsRange(900, 1100)

	// We should have 600 now.
	reapCheck(600)
}

func TestMempool_CheckTxChecksTxSize(t *testing.T) {
	app := kvstore.NewInMemoryApplication()
	cc := proxy.NewLocalClientCreator(app)

	mempl, cleanup := newMempoolWithApp(cc)
	defer cleanup()

	maxTxSize := mempl.config.MaxTxBytes

	testCases := []struct {
		len int
		err bool
	}{
		// check small txs. no error
		0: {10, false},
		1: {1000, false},
		2: {1000000, false},

		// check around maxTxSize
		3: {maxTxSize - 1, false},
		4: {maxTxSize, false},
		5: {maxTxSize + 1, true},
	}

	for i, testCase := range testCases {
		caseString := fmt.Sprintf("case %d, len %d", i, testCase.len)

		tx := cmtrand.Bytes(testCase.len)

		_, err := mempl.CheckTx(tx)
		bv := gogotypes.BytesValue{Value: tx}
		bz, err2 := bv.Marshal()
		require.NoError(t, err2)
		require.Len(t, bz, proto.Size(&bv), caseString)

		if !testCase.err {
			require.NoError(t, err, caseString)
		} else {
			require.Equal(t, ErrTxTooLarge{
				Max:    maxTxSize,
				Actual: testCase.len,
			}, err, caseString)
		}
	}
}

func TestMempoolTxsBytes(t *testing.T) {
	app := kvstore.NewInMemoryApplication()
	cc := proxy.NewLocalClientCreator(app)

	cfg := test.ResetTestRoot("mempool_test")

	cfg.Mempool.MaxTxsBytes = 100
	mp, cleanup := newMempoolWithAppAndConfig(cc, cfg)
	defer cleanup()

	// 1. zero by default
	assert.EqualValues(t, 0, mp.SizeBytes())

	// 2. len(tx) after CheckTx
	tx1 := kvstore.NewRandomTx(10)
	_, err := mp.CheckTx(tx1)
	require.NoError(t, err)
	assert.EqualValues(t, 10, mp.SizeBytes())

	// 3. zero again after tx is removed by Update
	err = mp.Update(1, []types.Tx{tx1}, abciResponses(1, abci.CodeTypeOK), nil, nil)
	require.NoError(t, err)
	assert.EqualValues(t, 0, mp.SizeBytes())

	// 4. zero after Flush
	tx2 := kvstore.NewRandomTx(20)
	_, err = mp.CheckTx(tx2)
	require.NoError(t, err)
	assert.EqualValues(t, 20, mp.SizeBytes())

	mp.Flush()
	assert.EqualValues(t, 0, mp.SizeBytes())

	// 5. ErrMempoolIsFull is returned when/if MaxTxsBytes limit is reached.
	tx3 := kvstore.NewRandomTx(100)
	_, err = mp.CheckTx(tx3)
	require.NoError(t, err)

	tx4 := kvstore.NewRandomTx(10)
	_, err = mp.CheckTx(tx4)
	if assert.Error(t, err) { //nolint:testifylint // require.Error doesn't work with the conditional here
		assert.IsType(t, ErrMempoolIsFull{}, err)
	}

	// 6. zero after tx is rechecked and removed due to not being valid anymore
	app2 := kvstore.NewInMemoryApplication()
	cc = proxy.NewLocalClientCreator(app2)

	mp, cleanup = newMempoolWithApp(cc)
	defer cleanup()

	txBytes := kvstore.NewRandomTx(10)

	_, err = mp.CheckTx(txBytes)
	require.NoError(t, err)
	assert.EqualValues(t, 10, mp.SizeBytes())

	appConnCon, _ := cc.NewABCIConsensusClient()
	appConnCon.SetLogger(log.TestingLogger().With("module", "abci-client", "connection", "consensus"))
	err = appConnCon.Start()
	require.NoError(t, err)
	t.Cleanup(func() {
		if err := appConnCon.Stop(); err != nil {
			t.Error(err)
		}
	})

	res, err := appConnCon.FinalizeBlock(context.Background(), &abci.FinalizeBlockRequest{Txs: [][]byte{txBytes}})
	require.NoError(t, err)
	require.EqualValues(t, 0, res.TxResults[0].Code)
	require.NotEmpty(t, res.AppHash)

	_, err = appConnCon.Commit(context.Background(), &abci.CommitRequest{})
	require.NoError(t, err)

	// Pretend like we committed nothing so txBytes gets rechecked and removed.
	err = mp.Update(1, []types.Tx{}, abciResponses(0, abci.CodeTypeOK), nil, nil)
	require.NoError(t, err)
	assert.EqualValues(t, 10, mp.SizeBytes())

	// 7. Test RemoveTxByKey function
	_, err = mp.CheckTx(tx1)
	require.NoError(t, err)
	assert.EqualValues(t, 20, mp.SizeBytes())
	require.Error(t, mp.RemoveTxByKey(types.Tx([]byte{0x07}).Key()))
	assert.EqualValues(t, 20, mp.SizeBytes())
	require.NoError(t, mp.RemoveTxByKey(types.Tx(tx1).Key()))
	assert.EqualValues(t, 10, mp.SizeBytes())
}

func TestMempoolNoCacheOverflow(t *testing.T) {
	sockPath := fmt.Sprintf("unix:///tmp/echo_%v.sock", cmtrand.Str(6))
	app := kvstore.NewInMemoryApplication()
	server := newRemoteApp(t, sockPath, app)
	t.Cleanup(func() {
		if err := server.Stop(); err != nil {
			t.Error(err)
		}
	})
	cfg := test.ResetTestRoot("mempool_test")
	mp, cleanup := newMempoolWithAppAndConfig(proxy.NewRemoteClientCreator(sockPath, "socket", true), cfg)
	defer cleanup()

	// add tx0
	tx0 := types.Tx(kvstore.NewTxFromID(0))
	_, err := mp.CheckTx(tx0)
	require.NoError(t, err)
	err = mp.FlushAppConn()
	require.NoError(t, err)

	// saturate the cache to remove tx0
	for i := 1; i <= mp.config.CacheSize; i++ {
		_, err = mp.CheckTx(kvstore.NewTxFromID(i))
		require.NoError(t, err)
	}
	err = mp.FlushAppConn()
	require.NoError(t, err)
	assert.False(t, mp.cache.Has(tx0.Key()))

	// add again tx0
	_, err = mp.CheckTx(tx0)
	require.NoError(t, err)
	err = mp.FlushAppConn()
	require.NoError(t, err)

	// tx0 should appear only once in mp.txs
	found := 0
	for e := mp.txs.Front(); e != nil; e = e.Next() {
		if types.Tx.Key(e.Value.(*mempoolTx).tx) == types.Tx.Key(tx0) {
			found++
		}
	}
	assert.Equal(t, 1, found)
}

// This will non-deterministically catch some concurrency failures like
// https://github.com/tendermint/tendermint/issues/3509
// TODO: all of the tests should probably also run using the remote proxy app
// since otherwise we're not actually testing the concurrency of the mempool here!
func TestMempoolRemoteAppConcurrency(t *testing.T) {
	sockPath := fmt.Sprintf("unix:///tmp/echo_%v.sock", cmtrand.Str(6))
	app := kvstore.NewInMemoryApplication()
	server := newRemoteApp(t, sockPath, app)
	t.Cleanup(func() {
		if err := server.Stop(); err != nil {
			t.Error(err)
		}
	})

	cfg := test.ResetTestRoot("mempool_test")

	mp, cleanup := newMempoolWithAppAndConfig(proxy.NewRemoteClientCreator(sockPath, "socket", true), cfg)
	defer cleanup()

	// generate small number of txs
	nTxs := 10
	txLen := 200
	txs := NewRandomTxs(nTxs, txLen)

	// simulate a group of peers sending them over and over
	N := cfg.Mempool.Size
	for i := 0; i < N; i++ {
		txNum := mrand.Intn(nTxs)
		tx := txs[txNum]

		// this will err with ErrTxInCache many times ...
		mp.CheckTx(tx) //nolint: errcheck // will error
	}

	require.NoError(t, mp.FlushAppConn())
}

// caller must close server.
func newRemoteApp(t *testing.T, addr string, app abci.Application) service.Service {
	t.Helper()
	_, err := abciclient.NewClient(addr, "socket", true)
	require.NoError(t, err)

	// Start server
	server := abciserver.NewSocketServer(addr, app)
	server.SetLogger(log.TestingLogger().With("module", "abci-server"))
	if err := server.Start(); err != nil {
		t.Fatalf("Error starting socket server: %v", err.Error())
	}

	return server
}

func abciResponses(n int, code uint32) []*abci.ExecTxResult {
	responses := make([]*abci.ExecTxResult, 0, n)
	for i := 0; i < n; i++ {
		responses = append(responses, &abci.ExecTxResult{Code: code})
	}
	return responses
}

func doCommit(t require.TestingT, mp Mempool, app abci.Application, txs types.Txs, height int64) {
	rfb := &abci.FinalizeBlockRequest{Txs: make([][]byte, len(txs))}
	for i, tx := range txs {
		rfb.Txs[i] = tx
	}
	_, e := app.FinalizeBlock(context.Background(), rfb)
	require.NoError(t, e)
	mp.Lock()
	e = mp.FlushAppConn()
	require.NoError(t, e)
	_, e = app.Commit(context.Background(), &abci.CommitRequest{})
	require.NoError(t, e)
	e = mp.Update(height, txs, abciResponses(txs.Len(), abci.CodeTypeOK), nil, nil)
	require.NoError(t, e)
	mp.Unlock()
}<|MERGE_RESOLUTION|>--- conflicted
+++ resolved
@@ -144,11 +144,7 @@
 	tx0 := mp.TxsFront()
 	require.Equal(t, tx0.GasWanted(), int64(1), "transactions gas was set incorrectly")
 	// ensure each tx is 20 bytes long
-<<<<<<< HEAD
-	require.Equal(t, len(tx0.Tx()), 20, "Tx is longer than 20 bytes")
-=======
-	require.Len(t, tx0.tx, 20, "Tx is longer than 20 bytes")
->>>>>>> f14c2f41
+	require.Len(t, tx0.Tx(), 20, "Tx is longer than 20 bytes")
 	mp.Flush()
 
 	// each table driven test creates numTxsToCreate txs with checkTx, and at the end clears all remaining txs.
