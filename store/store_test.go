--- conflicted
+++ resolved
@@ -582,11 +582,7 @@
 		sm.WithPrunerObserver(obs),
 	)
 
-<<<<<<< HEAD
-	err := pruningService.SetApplicationRetainHeight(1)
-=======
-	err = pruner.SetApplicationRetainHeight(1)
->>>>>>> 2e72d1ae
+	err := pruner.SetApplicationRetainHeight(1)
 	require.Error(t, err)
 	err = pruner.SetApplicationRetainHeight(0)
 	require.Error(t, err)
